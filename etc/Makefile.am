# sbuild Makefile template
#
#
# Copyright © 2004-2008  Roger Leigh <rleigh@debian.org>
#
# sbuild is free software: you can redistribute it and/or modify it
# under the terms of the GNU General Public License as published by
# the Free Software Foundation, either version 3 of the License, or
# (at your option) any later version.
#
# sbuild is distributed in the hope that it will be useful, but
# WITHOUT ANY WARRANTY; without even the implied warranty of
# MERCHANTABILITY or FITNESS FOR A PARTICULAR PURPOSE.  See the GNU
# General Public License for more details.
#
# You should have received a copy of the GNU General Public License
# along with this program.  If not, see
# <http://www.gnu.org/licenses/>.
#
#####################################################################

include $(top_srcdir)/scripts/global.mk

sbuildsysconfdir = $(SBUILD_SYSCONF_DIR)
sbuildsysconf_DATA = sbuild.conf nssdatabases-defaults

builddsysconfdir = $(BUILDD_SYSCONF_DIR)
builddsysconf_DATA = buildd.conf wanna-build.conf

exampleconfdir = $(docdir)/examples
exampleconf_DATA = example.sbuildrc

<<<<<<< HEAD
=======
schrootsetupdir = $(SCHROOT_SYSCONF_DIR)/setup.d
schrootsetup_SCRIPTS = 50sbuild 25nssdatabases

>>>>>>> 0027b564
EXTRA_DIST =			\
	$(sbuildsysconf_DATA)	\
	$(builddsysconf_DATA)	\
	$(exampleconf_DATA)<|MERGE_RESOLUTION|>--- conflicted
+++ resolved
@@ -30,12 +30,9 @@
 exampleconfdir = $(docdir)/examples
 exampleconf_DATA = example.sbuildrc
 
-<<<<<<< HEAD
-=======
 schrootsetupdir = $(SCHROOT_SYSCONF_DIR)/setup.d
-schrootsetup_SCRIPTS = 50sbuild 25nssdatabases
+schrootsetup_SCRIPTS = 25nssdatabases
 
->>>>>>> 0027b564
 EXTRA_DIST =			\
 	$(sbuildsysconf_DATA)	\
 	$(builddsysconf_DATA)	\
