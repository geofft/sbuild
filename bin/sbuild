#! /usr/bin/perl
#
# sbuild: build packages, obeying source dependencies
# Copyright © 1998-2000 Roman Hodek <Roman.Hodek@informatik.uni-erlangen.de>
# Copyright © 2005      Ryan Murray <rmurray@debian.org>
# Copyright © 2005-2009 Roger Leigh <rleigh@debian.org
# Copyright © 2008      Timothy G Abbott <tabbott@mit.edu>
# Copyright © 2008      Simon McVittie <smcv@debian.org>
#
# This program is free software: you can redistribute it and/or modify
# it under the terms of the GNU General Public License as published by
# the Free Software Foundation, either version 2 of the License, or
# (at your option) any later version.
#
# This program is distributed in the hope that it will be useful, but
# WITHOUT ANY WARRANTY; without even the implied warranty of
# MERCHANTABILITY or FITNESS FOR A PARTICULAR PURPOSE.  See the GNU
# General Public License for more details.
#
# You should have received a copy of the GNU General Public License
# along with this program.  If not, see
# <http://www.gnu.org/licenses/>.
#
#######################################################################

package main;

use strict;
use warnings;

use POSIX;
use Data::Dumper;
use Sbuild qw(isin);
use Sbuild::Log qw(open_log close_log);
use Sbuild::Sysconfig qw(%programs);
use Sbuild::Options;
use Sbuild::Build;
use Sbuild::DB::Client;

sub main ();
sub write_jobs_file ();
sub append_to_FINISHED ($);
sub add_givenback ($$);
sub should_skip ($);
sub status_trigger ($$);
sub wanna_build_status_trigger ($$);
sub shutdown ($);
sub dump_main_state ();

my $conf = Sbuild::Conf->new();
exit 1 if !defined($conf);
my $options = Sbuild::Options->new($conf, "sbuild", "1");
exit 1 if !defined($options);
$conf->check_group_membership();

my $db = Sbuild::DB::Client->new($conf);

umask(022);

# Job state
my %jobs = ();
my $current_job = undef;

main();

sub main () {
    print "Selected distribution " . $conf->get('DISTRIBUTION') . "\n"
	if $conf->get('DEBUG');
    print "Selected chroot " . $conf->get('CHROOT') . "\n"
	if $conf->get('DEBUG') and defined $conf->get('CHROOT');
    print "Selected architecture " . $conf->get('ARCH') . "\n"
	if $conf->get('DEBUG' && defined($conf->get('ARCH')));

    open_log($conf);

    $SIG{'INT'} = \&main::shutdown;
    $SIG{'TERM'} = \&main::shutdown;
    $SIG{'ALRM'} = \&main::shutdown;
    $SIG{'PIPE'} = \&main::shutdown;

    # Create jobs
    foreach (@ARGV) {
	$jobs{$_} = Sbuild::Build->new($_, $conf);
	$jobs{$_}->set('Pkg Status Trigger', \&status_trigger)
    }
    write_jobs_file(); # Will now update on trigger.

    # Run each job.  Potential for parallelising this step.
    foreach (keys %jobs) {
	my $jobname = $_;

<<<<<<< HEAD
	my $job = $jobs{$jobname};
	$current_job = $jobname;
=======
	if ($build->get('Invalid Source')) {
	    $build->log("Invalid source: $dscfile\n");
	    $build->log("Skipping " . $build->get('Package') . " \n");
	    $build->set('Pkg Status', 'failed');
	    goto cleanup_skip;
	}
>>>>>>> 0027b564

	# Do the build
	if (should_skip($job)) {
	    $job->set('Pkg Status', 'skipped');
	} else {
	    $job->run();
	}

	dump_main_state() if $conf->get('DEBUG');

<<<<<<< HEAD
	if ($conf->get('BATCH_MODE') &&
	    (-f $conf->get('HOME') . '/EXIT-DAEMON-PLEASE')) {
	    main::shutdown("NONE (flag file exit)");
=======
	if (!$session->begin_session()) {
	    $build->log("Error creating chroot session: skipping " .
		$build->get('Package') . "\n");
	    $build->set('Pkg Status', 'failed');
	    goto cleanup_close;
>>>>>>> 0027b564
	}
    }

    close_log($conf);
    unlink($conf->get('JOB_FILE'))
	if $conf->get('BATCH_MODE');
    unlink("SBUILD-FINISHED") if $conf->get('BATCH_MODE');
    if ($conf->get('SBUILD_MODE') eq "user" && defined($current_job) &&
	defined($jobs{$current_job})) {
	exit ($jobs{$current_job}->get('Pkg Status') ne "successful") ? 1 : 0;
    }
    exit 0;
}

# only called from main loop, but depends on job state.
sub write_jobs_file () {
    if ($conf->get('BATCH_MODE')) {

	my $file = $conf->get('JOB_FILE');
	local( *F );

	return if !open( F, ">$file" );
	foreach (keys %jobs) {
	    my $job = $jobs{$_};

	    print F $job->get('Package_OVersion') . ": " .
		$job->get('Pkg Status') . "\n";
	}
	close( F );
    }
}

<<<<<<< HEAD
sub append_to_FINISHED ($) {
    my $job = shift;

    local( *F );

    if ($conf->get('BATCH_MODE')) {
	open(F, ">>SBUILD-FINISHED");
	print F $job->get('Package_OVersion');
	close(F);
    }
}

sub add_givenback ($$) {
    my $build = shift;
    my $time = shift;
=======
	# Update APT cache.
	$build->set('Pkg Fail Stage', 'apt-get-update');
	if ($conf->get('APT_UPDATE')) {
	    $session->run_apt_command(
		{ COMMAND => [$conf->get('APT_GET'), 'update'],
		  USER => 'root',
		  PRIORITY => 1,
		  DIR => '/'});

	    if ($?) {
		$build->log("apt-get update failed\n");
		$build->set('Pkg Status', 'failed');
		goto cleanup_close;
	    }
	}

	$build->set('Pkg Fail Stage', 'fetch-src');
	if (!$build->fetch_source_files()) {
	    goto cleanup_packages;
	}
>>>>>>> 0027b564

    if ($conf->get('BATCH_MODE')) {
	my $pkgv = $build->get('Package_OVersion');
	local( *F );

	$build->lock_file("SBUILD-GIVEN-BACK", 0);

	if (open( F, ">>SBUILD-GIVEN-BACK" )) {
	    print F "$pkgv $time\n";
	    close( F );
	}
	else {
	    $build->log("Can't open SBUILD-GIVEN-BACK: $!\n");
	}

	$build->unlock_file("SBUILD-GIVEN-BACK");
    }
}

sub should_skip ($) {
    my $build = shift;

    if ($conf->get('BATCH_MODE')) {
	my $pkgv = $build->get('Package_OVersion');

	$pkgv = $build->fixup_pkgv($pkgv);
	$build->lock_file("SKIP", 0);
	goto unlock if !open( F, "SKIP" );
	my @pkgs = <F>;
	close( F );

	if (!open( F, ">SKIP" )) {
	    print "Can't open SKIP for writing: $!\n",
	    "Would write: @pkgs\nminus $pkgv\n";
	    goto unlock;
	}
	my $found = 0;
	foreach (@pkgs) {
	    if (/^\Q$pkgv\E$/) {
		++$found;
		print "$pkgv found in SKIP file -- skipping building it\n";
	    }
	    else {
		print F $_;
	    }
	}
	close( F );
      unlock:
	$build->unlock_file("SKIP");
	return $found;
	}
}

sub status_trigger ($$) {
    my $build = shift;
    my $status = shift;

    wanna_build_status_trigger($build, $status);
    write_jobs_file();

    # Rewrite status if we need to give back or mark attempted
    # following failure.  Note that this must follow the above
    # function calls because set_status will recursively trigger.
    if ($status eq "failed" &&
	isin($build->get('Pkg Fail Stage'),
	     qw(fetch-src install-deps arch-check unpack
		check-unpacked-version check-space hack-binNMU
		install-deps-env))) {
	$build->set_status('given-back');
    } elsif ($status eq "failed" &&
	     isin ($build->get('Pkg Fail Stage'),
		   qw(build))) {
	$build->set_status('attempted');
    }
}

sub wanna_build_status_trigger ($$) {
    my $build = shift;
    my $status = shift;

    my $wb_status = 0;

    if ($conf->get('BATCH_MODE')) {
	my $pkgv = $build->get('Package_OVersion');

	return if !$build->get_conf('AUTO_GIVEBACK');

	if ($status eq "successful") {
	    $db->run_query('--built', "$pkgv");
	    $wb_status = $?;
	} elsif ($status eq "attempted") {
	    $db->run_query('--attempted', "$pkgv");
	    $wb_status = $?;
	} elsif ($status eq "given-back") {
	    $db->run_query('--give-back', "$pkgv");
	    $wb_status = $?;
	    $build->set('Pkg Status', "given-back");
	    $build->log("Giving back package $pkgv after failure in ".
			$build->get('Pkg Fail Stage') ." stage.\n");

	    if (!$wb_status) {
		$build->add_givenback($build, time);
		$build->write_stats('give-back', 1);
	    }
	}

	if ($wb_status) {
	    $build->log("wanna-build failed with status $?\n");
	}
    }
}

sub shutdown ($) {
    my $signame = shift;
    my(@npkgs,@pkgs);
    local( *F );

    $SIG{'INT'} = 'IGNORE';
    $SIG{'QUIT'} = 'IGNORE';
    $SIG{'TERM'} = 'IGNORE';
    $SIG{'ALRM'} = 'IGNORE';
    $SIG{'PIPE'} = 'IGNORE';

# TODO: Use main log
    if (defined($current_job) &&
	defined($jobs{$current_job})) {
	$jobs{$current_job}->log("sbuild received SIG$signame -- shutting down\n");
    }

    if ($conf->get('BATCH_MODE')) {

	# Dump names of unfinished jobs to REDO
	foreach (keys %jobs) {
	    my $job = $jobs{$_};

	    push(@npkgs, $job->get('Package_OVersion'))
		if $job->get('Pkg Status') ne "successful";
	}
	print "The following jobs were not finished: @npkgs\n";

	my $f = "REDO";
	if (-f "REDO.lock") {
	    # if lock file exists, write to a different file -- timing may
	    # be critical
	    $f = "REDO2";
	}
	if (open(F, "<$f")) {
	    @pkgs = <F>;
	    close(F);
	}
	if (open(F, ">>$f")) {
	    foreach (@npkgs) {
		next if grep( /^\Q$_\E\s/, @pkgs );
		print F "$_ " .
		    $jobs{$current_job}->get_conf('DISTRIBUTION');
		print F " " . $jobs{$current_job}->get_conf('BIN_NMU_VERSION')
		    . " " . $jobs{$current_job}->get_conf('BIN_NMU')
		    if (defined $jobs{$current_job}->get_conf('BIN_NMU_VERSION'));
		print F "\n";
	    }
	    close(F);
	}
	else {
	    print "Cannot open $f: $!\n";
	}
	open(F, ">SBUILD-REDO-DUMPED");
	close(F);
	print "SBUILD-REDO-DUMPED created\n";

	unlink("SBUILD-FINISHED");

	# next: say which packages should be uninstalled
	@pkgs = keys %{$jobs{$current_job}->get('Changes')->{'installed'}};
	if (@pkgs) {
	    if (open( F, ">>NEED-TO-UNINSTALL" )) {
		print F "@pkgs\n";
		close( F );
	    }
	    print "The following packages still need to be uninstalled ",
	    "(--purge):\n@pkgs\n";
	}
    }

    # Kill currently running command (if any)
    if (defined($current_job) &&
	defined($jobs{$current_job}) &&
	$jobs{$current_job}->get('Sub PID')) {
	print "Killing " . $jobs{$current_job}->get('Sub Task') .
	    " subprocess " . $jobs{$current_job}->get('Sub PID') . "\n";
	$jobs{$current_job}->get('Session')->run_command(
	    { COMMAND => ['perl', '-e',
			  "\"kill( \\\"TERM\\\", " .
			  $jobs{$current_job}->get('Sub PID') .
			  " )\""],
			  USER => 'root',
			  CHROOT => 1,
			  PRIORITY => 0,
			  DIR => '/' });
    }
    $jobs{$current_job}->remove_srcdep_lock_file();

    # Close logs and send mails
    if (defined($current_job) &&
	defined($jobs{$current_job}) &&
	defined($jobs{$current_job}->get('Session'))) {
	if ($conf->get('PURGE_BUILD_DIRECTORY') eq "always") {
	    $jobs{$current_job}->log("Purging " . $jobs{$current_job}->get('Chroot Build Dir') . "\n");
	    my $bdir = $jobs{$current_job}->get('Session')->strip_chroot_path($jobs{$current_job}->get('Chroot Build Dir'));
	    $jobs{$current_job}->get('Session')->run_command(
		{ COMMAND => [$Sbuild::Sysconfig::programs{'RM'},
			      '-rf', $bdir],
		  USER => 'root',
		  CHROOT => 1,
		  PRIORITY => 0,
		  DIR => '/' });
	}

	$jobs{$current_job}->get('Session')->end_session();
	$jobs{$current_job}->set('Session', undef);

	$jobs{$current_job}->close_build_log();
	$jobs{$current_job}->set('binNMU Name', undef);
    }
    close_log($conf);
    unlink( $jobs{$current_job}->get('Jobs File') ) if $conf->get('BATCH_MODE');
    $? = 0; $! = 0;
    if ($conf->get('SBUILD_MODE') eq "user") {
	exit 1;
    }
    exit 0;
}

sub dump_main_state () {
    print STDERR Data::Dumper->Dump([$current_job,
				     \%jobs],
				    [qw($current_job
					%jobs)] );
}<|MERGE_RESOLUTION|>--- conflicted
+++ resolved
@@ -89,17 +89,8 @@
     foreach (keys %jobs) {
 	my $jobname = $_;
 
-<<<<<<< HEAD
 	my $job = $jobs{$jobname};
 	$current_job = $jobname;
-=======
-	if ($build->get('Invalid Source')) {
-	    $build->log("Invalid source: $dscfile\n");
-	    $build->log("Skipping " . $build->get('Package') . " \n");
-	    $build->set('Pkg Status', 'failed');
-	    goto cleanup_skip;
-	}
->>>>>>> 0027b564
 
 	# Do the build
 	if (should_skip($job)) {
@@ -110,17 +101,9 @@
 
 	dump_main_state() if $conf->get('DEBUG');
 
-<<<<<<< HEAD
 	if ($conf->get('BATCH_MODE') &&
 	    (-f $conf->get('HOME') . '/EXIT-DAEMON-PLEASE')) {
 	    main::shutdown("NONE (flag file exit)");
-=======
-	if (!$session->begin_session()) {
-	    $build->log("Error creating chroot session: skipping " .
-		$build->get('Package') . "\n");
-	    $build->set('Pkg Status', 'failed');
-	    goto cleanup_close;
->>>>>>> 0027b564
 	}
     }
 
@@ -153,7 +136,6 @@
     }
 }
 
-<<<<<<< HEAD
 sub append_to_FINISHED ($) {
     my $job = shift;
 
@@ -169,28 +151,6 @@
 sub add_givenback ($$) {
     my $build = shift;
     my $time = shift;
-=======
-	# Update APT cache.
-	$build->set('Pkg Fail Stage', 'apt-get-update');
-	if ($conf->get('APT_UPDATE')) {
-	    $session->run_apt_command(
-		{ COMMAND => [$conf->get('APT_GET'), 'update'],
-		  USER => 'root',
-		  PRIORITY => 1,
-		  DIR => '/'});
-
-	    if ($?) {
-		$build->log("apt-get update failed\n");
-		$build->set('Pkg Status', 'failed');
-		goto cleanup_close;
-	    }
-	}
-
-	$build->set('Pkg Fail Stage', 'fetch-src');
-	if (!$build->fetch_source_files()) {
-	    goto cleanup_packages;
-	}
->>>>>>> 0027b564
 
     if ($conf->get('BATCH_MODE')) {
 	my $pkgv = $build->get('Package_OVersion');
@@ -258,7 +218,7 @@
 	isin($build->get('Pkg Fail Stage'),
 	     qw(fetch-src install-deps arch-check unpack
 		check-unpacked-version check-space hack-binNMU
-		install-deps-env))) {
+		install-deps-env apt-get-update))) {
 	$build->set_status('given-back');
     } elsif ($status eq "failed" &&
 	     isin ($build->get('Pkg Fail Stage'),
