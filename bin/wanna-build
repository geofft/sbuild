#!/usr/bin/perl
#
# Copyright © 1998 Roman Hodek <Roman.Hodek@informatik.uni-erlangen.de>
# Copyright © 2005 Ryan Murray <rmurray@debian.org>
# Copyright © 2008 Roger Leigh <rleigh@debian.org
#
# This program is free software: you can redistribute it and/or modify
# it under the terms of the GNU General Public License as published by
# the Free Software Foundation, either version 2 of the License, or
# (at your option) any later version.
#
# This program is distributed in the hope that it will be useful, but
# WITHOUT ANY WARRANTY; without even the implied warranty of
# MERCHANTABILITY or FITNESS FOR A PARTICULAR PURPOSE.  See the GNU
# General Public License for more details.
#
# You should have received a copy of the GNU General Public License
# along with this program.  If not, see
# <http://www.gnu.org/licenses/>.
#
#######################################################################

package main;

use strict;
use warnings;
use POSIX;
use FileHandle;
use GDBM_File;
use MLDBM qw(GDBM_File Storable);
use Sbuild qw(isin);
use WannaBuild::Conf;
use Sbuild::Sysconfig qw($version $release_date);
use Sbuild::DBInfo;
use WannaBuild::Options;

sub process ();
sub add_packages ($@);
sub add_one_building ($$);
sub add_one_uploaded ($$);
sub add_one_failed ($$);
sub add_one_notforus ($$);
sub add_one_needsbuild ($$);
sub set_one_binnmu ($$);
sub set_one_buildpri ($$$);
sub add_one_depwait ($$);
sub parse_sources ($);
sub parse_packages ();
sub pretend_avail (@);
sub check_dep_wait ($$);
sub parse_quinn_diff ($);
sub send_reupload_mail ($$$$$);
sub sort_list_func ();
sub list_packages ($);
sub info_packages (@);
sub forget_packages (@);
sub forget_users (@);
sub lock_db ($);
sub unlock_db ($);
sub create_maintlock ();
sub remove_maintlock ();
sub waitfor_maintlock ();
sub read_db ($);
sub check_entry ($);
sub write_db ($);
sub change_state ($$;$);
sub propagate_ta ($$);
sub exists_in_other_dist ($$$);
sub open_other_db ($);
sub log_ta ($$;$);
sub dist_cmp ($$);
sub send_mail ($$$);
sub db_filename ($);
sub parse_deplist ($$);
sub parse_srcdeplist ($$$);
sub build_deplist ($);
sub clean_db ();
sub set_dep_wait ($$);
sub usage ();
sub pkg_version_eq ($$);

our ($mail_logs, $curr_date, %db, %otherdb, %otherdb_lock, %prioval,
     %sectval, %catval, $short_date, %new_vers, %merge_srcvers);

my $conf = WannaBuild::Conf->new();
exit 1 if !defined($conf);
my $options = WannaBuild::Options->new($conf);
exit 1 if !defined($options);

# Temporarily set globals from conf object:
$mail_logs = "";
$curr_date = strftime("%Y %b %d %H:%M:%S",localtime);
$short_date = strftime("%m/%d/%y",localtime);

# Undefined: %db %new_vers %merge_srcvers

# global vars
$ENV{'PATH'} = "/bin:/usr/bin:/usr/local/bin";
$| = 1;

# map program invocation names to operation modes
my %prognames = ( "uploaded-build"  => "set-uploaded",
		  "failed-build"    => "set-failed",
		  "no-build"		=> "set-not-for-us",
		  "give-back-build" => "set-needs-build",
		  "dep-wait-build"  => "set-dep-wait",
		  "forget-build"	=> "forget",
		  "merge-quinn"		=> "merge-quinn",
		  "merge-packages"  => "merge-packages",
		  "merge-sources"   => "merge-sources",
		  "build-info"		=> "info" );


my $progname;
($progname = $0) =~ s,.*/,,;
if ($prognames{$progname}) {
    $conf->set('DB_OPERATION',  $prognames{$progname});
}
elsif ($progname =~ /^list-(.*)$/) {
    $conf->set('DB_OPERATION', 'list');
    $conf->set('DB_LIST_STATE', ($1 eq "all") ? "" : $1);
}

<<<<<<< HEAD
$op_mode = $category ? "set-failed" : "set-building"
    if !$op_mode; # default operation
$list_order = $list_state eq "failed" ? 'fPcpsn' : 'PScpsn'
    if !defined($list_order) || !$list_order;
$distribution ||= "unstable";
die "Bad distribution '$distribution'\n"
    if !isin($distribution, @conf::distributions);
$conf::dbbase =~ m#^([^/]+/)#;
$transactlog = "$conf::basedir/$1$conf::transactlog";

if ($verbose) {
    my $version = '$Revision$ $Date$ $Author$';
    $version =~ s/(^\$| \$ .*$)//g;
    print "wanna-build $version on $conf::dbbase\n";
=======
$conf->set('DB_OPERATION', $conf->get('DB_CATEGORY') ? "set-failed" : "set-building")
    if !$conf->get('DB_OPERATION'); # default operation
$conf->set('DB_LIST_ORDER', $conf->get('DB_LIST_STATE') eq "failed" ? 'fPcpsn' : 'PScpsn')
    if !defined($conf->get('DB_LIST_ORDER')) || !$conf->get('DB_LIST_ORDER');
$conf->set('DISTRIBUTION', 'unstable')
    if !defined($conf->get('DISTRIBUTION'));
die "Bad distribution '$conf->get('DISTRIBUTION')'\n"
    if !isin($conf->get('DISTRIBUTION'), @{$conf->get('DB_DISTRIBUTIONS')});

if ($conf->get('VERBOSE')) {
    print "wanna-build (Debian sbuild) $version ($release_date) on " . $conf->get('HOSTNAME') . "\n";
    print "Using database " . $conf->get('DB_BASE_NAME') . "\n"
	if defined($conf->get('DB_BASE_NAME'));
>>>>>>> 52332cc6
}

if (!@ARGV && !isin( $conf->get('DB_OPERATION'), qw(list merge-quinn merge-partial-quinn import export
				  merge-packages manual-edit maintlock-create
				  merge-sources maintlock-remove clean-db))) {
    warn "No packages given.\n";
    usage();
}

if (!$conf->get('DB_FAIL_REASON')) {
    if ($conf->get('DB_OPERATION') eq "set-failed" && !$conf->get('DB_CATEGORY')) {
	print "Enter reason for failing (end with '.' alone on ".
	    "its line):\n";
	my $log = "";
	my $line;
	while(!eof(STDIN)) {
	    $line = <STDIN>;
	    last if $line eq ".\n";
	    $line = ".\n" if $line eq "\n";
	    $log .= $line;
	}
	chomp($log);
	$conf->set('DB_FAIL_REASON', $log);
    } elsif ($conf->get('DB_OPERATION') eq "set-dep-wait") {
	print "Enter dependencies (one line):\n";
	my $line;
	while( !$line && !eof(STDIN) ) {
	    chomp( $line = <STDIN> );
	}
	die "No dependencies given\n" if !$line;
	$conf->set('DB_FAIL_REASON'. $line);
    } elsif ($conf->get('DB_OPERATION') eq "set-binary-nmu" and $conf->get('DB_BIN_NMU_VERSION') > 0) {
	print "Enter changelog entry (one line):\n";
	my $line;
	while( !$line && !eof(STDIN) ) {
	    chomp( $line = <STDIN> );
	}
	die "No changelog entry given\n" if !$line;
	$conf->set('DB_FAIL_REASON', $line);
    }
}
if ($conf->get('DB_OPERATION') eq "maintlock-create") {
    create_maintlock();
    exit 0;
}
if ($conf->get('DB_OPERATION') eq "maintlock-remove") {
    remove_maintlock();
    exit 0;
}
waitfor_maintlock() if $conf->get('DB_OPERATION') !~ /^(?:merge-|clean-db$)/;

if (!-f db_filename( $conf->get('DISTRIBUTION') ) && !$conf->get('DB_CREATE')) {
    die "Database for " . $conf->get('DISTRIBUTION') . " doesn't exist\n";
}
lock_db( $conf->get('DISTRIBUTION') );
END {
    untie %db;
    unlock_db($conf->get('DISTRIBUTION'));
    foreach (@{$conf->get('DB_DISTRIBUTIONS')}) {
	untie %{$otherdb{$_}} if tied(%{$otherdb{$_}});
	unlock_db( $_ ) if $otherdb_lock{$_};
    }
}

tie %db, 'MLDBM', db_filename( $conf->get('DISTRIBUTION') ), GDBM_WRCREAT, 0664
    or die "FATAL: Cannot open database\n";

process();

if ($mail_logs &&
    defined($conf->get('DB_LOG_MAIL')) && $conf->get('DB_LOG_MAIL')) {
    send_mail( $conf->get('DB_LOG_MAIL'),
	       "wanna-build " . $conf->get('DISTRIBUTION') .
	       " state changes $curr_date",
	       "State changes at $curr_date for distribution ".
	       $conf->get('DISTRIBUTION') . ":\n\n$mail_logs\n" );
}

exit 0;


sub process () {

  SWITCH: foreach ($conf->get('DB_OPERATION')) {
      /^set-(.+)/ && do {
	  add_packages( $1, @ARGV );
	  last SWITCH;
      };
      /^list/ && do {
	  list_packages($conf->get('DB_LIST_STATE'));
	  last SWITCH;
      };
      /^info/ && do {
	  info_packages( @ARGV );
	  last SWITCH;
      };
      /^forget-user/ && do {
	  die "This operation is restricted to admin users\n"
	      if (defined @{$conf->get('DB_ADMIN_USERS')} and
		  !isin( $conf->get('USERNAME'), @{$conf->get('DB_ADMIN_USERS')}));
	  forget_users( @ARGV );
	  last SWITCH;
      };
      /^forget/ && do {
	  forget_packages( @ARGV );
	  last SWITCH;
      };
      /^merge-partial-quinn/ && do {
	  die "This operation is restricted to admin users\n"
	      if (defined @{$conf->get('DB_ADMIN_USERS')} and
		  !isin( $conf->get('USERNAME'), @{$conf->get('DB_ADMIN_USERS')}));
	  parse_quinn_diff(1);
	  last SWITCH;
      };
      /^merge-quinn/ && do {
	  die "This operation is restricted to admin users\n"
	      if (defined @{$conf->get('DB_ADMIN_USERS')} and
		  !isin( $conf->get('USERNAME'), @{$conf->get('DB_ADMIN_USERS')}));
	  parse_quinn_diff(0);
	  last SWITCH;
      };
      /^merge-packages/ && do {
	  die "This operation is restricted to admin users\n"
	      if (defined @{$conf->get('DB_ADMIN_USERS')} and
		  !isin( $conf->get('USERNAME'), @{$conf->get('DB_ADMIN_USERS')}));
	  parse_packages();
	  last SWITCH;
      };
      /^merge-sources/ && do {
	  die "This operation is restricted to admin users\n"
	      if (defined @{$conf->get('DB_ADMIN_USERS')} and
		  !isin( $conf->get('USERNAME'), @{$conf->get('DB_ADMIN_USERS')}));
	  parse_sources(0);
	  last SWITCH;
      };
      /^pretend-avail/ && do {
	  pretend_avail( @ARGV );
	  last SWITCH;
      };
      /^merge-all/ && do {
	  die "This operation is restricted to admin users\n"
	      if (defined @{$conf->get('DB_ADMIN_USERS')} and
		  !isin( $conf->get('USERNAME'), @{$conf->get('DB_ADMIN_USERS')}));
	  my @ARGS = @ARGV;
	  @ARGV = ( $ARGS[0] );
	  my $pkgs = parse_packages();
	  @ARGV = ( $ARGS[1] );
	  parse_quinn_diff(0);
	  @ARGV = ( $ARGS[2] );
	  my $build_deps = parse_sources(1);
	  set_dep_wait( $build_deps, $pkgs );
	  clean_db();
	  last SWITCH;
      };
      /^import/ && do {
	  die "This operation is restricted to admin users\n"
	      if (defined @{$conf->get('DB_ADMIN_USERS')} and
		  !isin( $conf->get('USERNAME'), @{$conf->get('DB_ADMIN_USERS')}));
	  %db = (); # clear all current contents
	  read_db($conf->get('DB_IMPORT_FILE'));
	  last SWITCH;
      };
      /^export/ && do {
	  write_db($conf->get('DB_EXPORT_FILE'));
	  last SWITCH;
      };
      /^manual-edit/ && do {
	  die "This operation is restricted to admin users\n"
	      if (defined @{$conf->get('DB_ADMIN_USERS')} and
		  !isin( $conf->get('USERNAME'), @{$conf->get('DB_ADMIN_USERS')}));
	  my $tmpfile_pattern = "/tmp/wanna-build-" . $conf->get('DISTRIBUTION') . ".$$-";
	  my ($tmpfile, $i);
	  for( $i = 0;; ++$i ) {
	      $tmpfile = $tmpfile_pattern . $i;
	      last if ! -e $tmpfile;
	  }
	  write_db( $tmpfile );
	  my $editor = $ENV{'VISUAL'} ||
	      "/usr/bin/sensible-editor";
	  system "$editor $tmpfile";
	  %db = (); # clear all current contents
	  read_db( $tmpfile );
	  unlink( $tmpfile );
	  last SWITCH;
      };
      /^clean-db/ && do {
	  die "This operation is restricted to admin users\n"
	      if (defined @{$conf->get('DB_ADMIN_USERS')} and
		  !isin( $conf->get('USERNAME'), @{$conf->get('DB_ADMIN_USERS')}));
	  clean_db();
	  last SWITCH;
      };

      die "Unexpected operation mode " . $conf->get('DB_OPERATION') . "\n";
  }
    if (not -t and $conf->get('DB_USER') =~ /-/) {
	my $userinfo = $db{'_userinfo'};
	$userinfo = {} if (!defined($userinfo));

	my $ui = $userinfo->{$conf->get('DB_USER')};
	$ui = {} if (!defined($ui));

	$ui->{'Last-Seen'} = $curr_date;
	$ui->{'User'} = $conf->get('DB_USER');

	$userinfo->{$conf->get('DB_USER')} = $ui;

	$db{'_userinfo'} = $userinfo;
    }

}

sub add_packages ($@) {
    my $newstate = shift;
    my( $package, $name, $version, $ok, $reason );

    foreach $package (@_) {
	$package =~ s,^.*/,,; # strip path
	$package =~ s/\.(dsc|diff\.gz|tar\.gz|deb)$//; # strip extension
	$package =~ s/_[a-zA-Z\d-]+\.changes$//; # strip extension
	if ($package =~ /^([\w\d.+-]+)_([\w\d:.+~-]+)/) {
	    ($name,$version) = ($1,$2);
	}
	else {
	    warn "$package: can't extract package name and version ".
		"(bad format)\n";
	    next;
	}

	if ($conf->get('DB_OPERATION') eq "set-building") {
	    add_one_building( $name, $version );
	}
	elsif ($conf->get('DB_OPERATION') eq "set-uploaded") {
	    add_one_uploaded( $name, $version );
	}
	elsif ($conf->get('DB_OPERATION') eq "set-failed") {
	    add_one_failed( $name, $version );
	}
	elsif ($conf->get('DB_OPERATION') eq "set-not-for-us") {
	    add_one_notforus( $name, $version );
	}
	elsif ($conf->get('DB_OPERATION') eq "set-needs-build") {
	    add_one_needsbuild( $name, $version );
	}
	elsif ($conf->get('DB_OPERATION') eq "set-dep-wait") {
	    add_one_depwait( $name, $version );
	}
	elsif ($conf->get('DB_OPERATION') eq "set-build-priority") {
	    set_one_buildpri( $name, $version, 'BuildPri' );
	}
	elsif ($conf->get('DB_OPERATION') eq "set-permanent-build-priority") {
	    set_one_buildpri( $name, $version, 'PermBuildPri' );
	}
	elsif ($conf->get('DB_OPERATION') eq "set-binary-nmu") {
	    set_one_binnmu( $name, $version );
	}
    }
}

sub add_one_building ($$) {
    my $name = shift;
    my $version = shift;
    my( $ok, $reason );

    $ok = 1;
    my $pkg = $db{$name};
    if (defined($pkg)) {
	if ($pkg->{'State'} eq "Not-For-Us") {
	    $ok = 0;
	    $reason = "not suitable for this architecture";
	}
	elsif ($pkg->{'State'} =~ /^Dep-Wait/) {
	    $ok = 0;
	    $reason = "not all source dependencies available yet";
	    $reason .= "\nalso the package doesn't need builing"
		if $pkg->{'State'} eq 'Dep-Wait-Removed';
	}
	elsif ($pkg->{'State'} eq "Uploaded" &&
	       (version_lesseq($version, $pkg->{'Version'}))) {
	    $ok = 0;
	    $reason = "already uploaded by $pkg->{'Builder'}";
	    $reason .= " (in newer version $pkg->{'Version'})"
		if !version_eq($pkg, $version);
	}
	elsif ($pkg->{'State'} eq "Installed" &&
	       version_less($version,$pkg->{'Version'})) {
	    if ($conf->get('DB_OVERRIDE')) {
		print "$name: Warning: newer version $pkg->{'Version'} ".
		    "already installed, but overridden.\n";
	    }
	    else {
		$ok = 0;
		$reason = "newer version $pkg->{'Version'} already in ".
		    "archive; doesn't need rebuilding";
		print "$name: Note: If the following is due to an epoch ",
		" change, use --override\n";
	    }
	}
	elsif ($pkg->{'State'} eq "Installed" &&
	       pkg_version_eq($pkg,$version)) {
	    $ok = 0;
	    $reason = "is up-to-date in the archive; doesn't need rebuilding";
	}
	elsif ($pkg->{'State'} eq "Needs-Build" &&
	       version_less($version,$pkg->{'Version'})) {
	    if ($conf->get('DB_OVERRIDE')) {
		print "$name: Warning: newer version $pkg->{'Version'} ".
		    "needs building, but overridden.";
	    }
	    else {
		$ok = 0;
		$reason = "newer version $pkg->{'Version'} needs building, ".
		    "not $version";
	    }
	}
	elsif ($pkg->{'State'} eq "Building") {
	    if (version_less($pkg->{'Version'},$version)) {
		print "$name: Warning: Older version $pkg->{'Version'} ",
		"is being built by $pkg->{'Builder'}\n";
		if ($pkg->{'Builder'} ne $conf->get('DB_USER')) {
		    send_mail( $pkg->{'Builder'},
			       "package takeover in newer version",
			       "You are building package '$name' in ".
			       "version $version\n".
			       "(as far as I'm informed).\n".
			       $conf->get('DB_USER') . " now has taken the newer ".
			       "version $version for building.".
			       "You can abort the build if you like.\n" );
		}
	    }
	    else {
		if ($conf->get('DB_OVERRIDE')) {
		    print "User $pkg->{'Builder'} had already ",
		    "taken the following package,\n",
		    "but overriding this as you request:\n";
		    send_mail( $pkg->{'Builder'}, "package takeover",
			       "The package '$name' (version $version) that ".
			       "was locked by you\n".
			       "has been taken over by " . $conf->get('DB_USER') . "\n" );
		}
		elsif ($pkg->{'Builder'} eq $conf->get('DB_USER')) {
		    print "$name: Note: already taken by you.\n";
		    print "$name: ok\n" if $conf->get('VERBOSE');
		    return;
		}
		else {
		    $ok = 0;
		    $reason = "already taken by $pkg->{'Builder'}";
		    $reason .= " (in newer version $pkg->{'Version'})"
			if !version_eq($pkg->{'Version'}, $version);
		}
	    }
	}
	elsif ($pkg->{'State'} =~ /^Failed/ &&
	       pkg_version_eq($pkg, $version)) {
	    if ($conf->get('DB_OVERRIDE')) {
		print "The following package previously failed ",
		"(by $pkg->{'Builder'})\n",
		"but overriding this as you request:\n";
		send_mail( $pkg->{'Builder'}, "failed package takeover",
			   "The package '$name' (version $version) that ".
			   "is locked by you\n".
			   "and has failed previously has been taken over ".
			   "by " . $conf->get('DB_USER') . "\n" )
		    if $pkg->{'Builder'} ne $conf->get('DB_USER');
	    }
	    else {
		$ok = 0;
		$reason = "build of $version failed previously:\n    ";
		$reason .= join( "\n    ", split( "\n", $pkg->{'Failed'} ));
		$reason .= "\nalso the package doesn't need builing"
		    if $pkg->{'State'} eq 'Failed-Removed';
	    }
	}
    }
    if ($ok) {
	my $ok = 'ok';
	if ($pkg->{'Binary-NMU-Version'}) {
	    print "$name: Warning: needs binary NMU $pkg->{'Binary-NMU-Version'}\n" .
		"$pkg->{'Binary-NMU-Changelog'}\n";
	    $ok = 'aok';
	} else {
	    print "$name: Warning: Previous version failed!\n"
		if $pkg->{'Previous-State'} =~ /^Failed/ ||
		$pkg->{'State'} =~ /^Failed/;
	}
	change_state( \$pkg, 'Building' );
	$pkg->{'Package'} = $name;
	$pkg->{'Version'} = $version;
	$pkg->{'Builder'} = $conf->get('DB_USER');
	log_ta( $pkg, "--take" );
	propagate_ta( $pkg, "--take" );
	$db{$name} = $pkg;
	print "$name: $ok\n" if $conf->get('VERBOSE');
    }
    else {
	print "$name: NOT OK!\n  $reason\n";
    }
}

sub add_one_uploaded ($$) {
    my $name = shift;
    my $version = shift;
    my $pkg = $db{$name};

    if (!defined($pkg)) {
	print "$name: not registered yet.\n";
	return;
    }

    if ($pkg->{'State'} eq "Uploaded" &&
	pkg_version_eq($pkg,$version)) {
	print "$name: already uploaded\n";
	return;
    }
    if (!isin( $pkg->{'State'}, qw(Building))) {
	print "$name: not taken for building (state is $pkg->{'State'}). ",
	"Skipping.\n";
	return;
    }
    if ($pkg->{'Builder'} ne $conf->get('DB_USER')) {
	print "$name: not taken by you, but by $pkg->{'Builder'}. Skipping.\n";
	return;
    }
    # strip epoch -- buildd-uploader used to go based on the filename.
    # (to remove at some point)
    my $pkgver;
    ($pkgver = $pkg->{'Version'}) =~ s/^\d+://;
    $version =~ s/^\d+://; # for command line use
    if ($pkg->{'Binary-NMU-Version'} ) {
	my $nmuver = binNMU_version($pkgver, $pkg->{'Binary-NMU-Version'});
	if (!version_eq( $nmuver, $version )) {
	    print "$name: version mismatch ($nmuver registered). ",
	    "Skipping.\n";
	    return;
	}
    } elsif (!version_eq($pkgver, $version)) {
	print "$name: version mismatch ($pkg->{'Version'} registered). ",
	"Skipping.\n";
	return;
    }

    change_state( \$pkg, 'Uploaded' );
    log_ta( $pkg, "--uploaded" );
    propagate_ta( $pkg, "--uploaded" );
    $db{$name} = $pkg;
    print "$name: registered as uploaded\n" if $conf->get('VERBOSE');
}

sub add_one_failed ($$) {
    my $name = shift;
    my $version = shift;
    my ($state, $cat);
    my $pkg = $db{$name};

    if (!defined($pkg)) {
	print "$name: not registered yet.\n";
	return;
    }
    $state = $pkg->{'State'};

    if ($state eq "Not-For-Us") {
	print "$name: not suitable for this architecture anyway. Skipping.\n";
	return;
    }
    elsif ($state eq "Failed-Removed") {
	print "$name: failed previously and doesn't need building. Skipping.\n";
	return;
    }
    elsif ($state eq "Dep-Wait-Removed") {
	print "$name: waiting for dependencies and doesn't need building. Skipping.\n";
	return;
    }
    elsif ($state eq "Installed") {
	print "$name: Is already installed in archive. Skipping.\n";
	return;
    }
    elsif ($pkg->{'Builder'} &&
	   (($conf->get('DB_USER') ne $pkg->{'Builder'}) &&
	    !($pkg->{'Builder'} =~ /^(\w+)-\w+/ && $1 eq $conf->get('DB_USER')))) {
	print "$name: not taken by you, but by ".
	    "$pkg->{'Builder'}. Skipping.\n";
	return;
    }
    elsif ( !pkg_version_eq($pkg, $version) ) {
	print "$name: version mismatch ".
	    "$(pkg->{'Version'} ".
	    "by $pkg->{'Builder'})\n";
	return;
    }

    $cat = $conf->get('DB_CATEGORY');
    if (!$cat && $conf->get('DB_FAIL_REASON') =~ /^\[([^\]]+)\]/) {
	$cat = $1;
	$cat = category($cat);
	$cat = "" if !defined($cat);
	my $fail_reason = $conf->get('DB_FAIL_REASON');
	$fail_reason =~ s/^\[[^\]]+\][ \t]*\n*//;
	$conf->set('DB_FAIL_REASON', $fail_reason);
    }

    if ($state eq "Needs-Build") {
	print "$name: Warning: not registered for building previously, ".
	    "but processing anyway.\n";
    }
    elsif ($state eq "Uploaded") {
	print "$name: Warning: marked as uploaded previously, ".
	    "but processing anyway.\n";
    }
    elsif ($state eq "Dep-Wait") {
	print "$name: Warning: marked as waiting for dependencies, ".
	    "but processing anyway.\n";
    }
    elsif ($state eq "Failed") {
	print "$name: already registered as failed; will append new message\n"
	    if $conf->get('DB_FAIL_REASON');
	print "$name: already registered as failed; changing category\n"
	    if $cat;
    }

    if (($cat eq "reminder-sent" || $cat eq "nmu-offered") &&
	exists $pkg->{'Failed-Category'} &&
	$pkg->{'Failed-Category'} ne $cat) {
	(my $action = $cat) =~ s/-/ /;
	$conf->set('DB_FAIL_REASON',
		   $conf->get('DB_FAIL_REASON') . "\n$short_date: $action");
    }

    change_state( \$pkg, 'Failed' );
    $pkg->{'Builder'} = $conf->get('DB_USER');
    $pkg->{'Failed'} .= "\n" if $pkg->{'Failed'};
    $pkg->{'Failed'} .= $conf->get('DB_FAIL_REASON');
    $pkg->{'Failed-Category'} = $cat if $cat;
    if (defined $pkg->{'PermBuildPri'}) {
	$pkg->{'BuildPri'} = $pkg->{'PermBuildPri'};
    } else {
	delete $pkg->{'BuildPri'};
    }
    log_ta( $pkg, "--failed" );
    propagate_ta( $pkg, "--failed" );
    $db{$name} = $pkg;
    print "$name: registered as failed\n" if $conf->get('VERBOSE');
}

sub add_one_notforus ($$) {
    my $name = shift;
    my $version = shift;
    my $pkg = $db{$name};

    if ($pkg->{'State'} eq 'Not-For-Us') {
	# reset Not-For-Us state in case it's called twice; this is
	# the only way to get a package out of this state...
	# There is no really good state in which such packages should
	# be put :-( So use Failed for now.
	change_state( \$pkg, 'Failed' );
	$pkg->{'Package'} = $name;
	$pkg->{'Failed'} = "Was Not-For-Us previously";
	delete $pkg->{'Builder'};
	delete $pkg->{'Depends'};
	log_ta( $pkg, "--no-build(rev)" );
	propagate_ta( $pkg, "--no-build(rev)" );
	print "$name: now not unsuitable anymore\n";

	send_mail( $conf->get('DB_NOTFORUS_MAINTAINER_EMAIL'),
		   "$name moved out of Not-For-Us state",
		   "The package '$name' has been moved out of the Not-For-Us ".
		   "state by " . $conf->get('DB_USER') . ".\n".
		   "It should probably also be removed from ".
		   "Packages-arch-specific or\n".
		   "the action was wrong.\n" )
	    if $conf->get('DB_NOTFORUS_MAINTAINER_EMAIL');
    }
    else {
	change_state( \$pkg, 'Not-For-Us' );
	$pkg->{'Package'} = $name;
	delete $pkg->{'Builder'};
	delete $pkg->{'Depends'};
	delete $pkg->{'BuildPri'};
	delete $pkg->{'Binary-NMU-Version'};
	delete $pkg->{'Binary-NMU-Changelog'};
	log_ta( $pkg, "--no-build" );
	propagate_ta( $pkg, "--no-build" );
	print "$name: registered as unsuitable\n" if $conf->get('VERBOSE');

	send_mail( $conf->get('DB_NOTFORUS_MAINTAINER_EMAIL'),
		   "$name set to Not-For-Us",
		   "The package '$name' has been set to state Not-For-Us ".
		   "by " . $conf->get('DB_USER') . ".\n".
		   "It should probably also be added to ".
		   "Packages-arch-specific or\n".
		   "the Not-For-Us state is wrong.\n" )
	    if $conf->get('DB_NOTFORUS_MAINTAINER_EMAIL');
    }
    $db{$name} = $pkg;
}

sub add_one_needsbuild ($$) {
    my $name = shift;
    my $version = shift;
    my $state;
    my $pkg = $db{$name};

    if (!defined($pkg)) {
	print "$name: not registered; can't give back.\n";
	return;
    }
    $state = $pkg->{'State'};

    if ($state eq "Dep-Wait") {
	if ($conf->get('DB_OVERRIDE')) {
	    print "$name: Forcing source dependency list to be cleared\n";
	}
	else {
	    print "$name: waiting for source dependencies. Skipping\n",
	    "  (use --override to clear dependency list and ",
	    "give back anyway)\n";
	    return;
	}
    }
    elsif ($state ne "Building") {
	print "$name: not taken for building (state is $state).";
	if ($conf->get('DB_OVERRIDE')) {
	    print "\n$name: Forcing give-back\n";
	}
	else {
	    print " Skipping.\n";
	    return;
	}
    }
    if (defined ($pkg->{'Builder'}) && $conf->get('DB_USER') ne $pkg->{'Builder'} &&
	!($pkg->{'Builder'} =~ /^(\w+)-\w+/ && $1 eq $conf->get('DB_USER'))) {
	print "$name: not taken by you, but by ".
	    "$pkg->{'Builder'}. Skipping.\n";
	return;
    }
    if (!pkg_version_eq($pkg, $version)) {
	print "$name: version mismatch ($pkg->{'Version'} registered). ",
	"Skipping.\n";
	return;
    }
    change_state( \$pkg, 'Needs-Build' );
    delete $pkg->{'Builder'};
    delete $pkg->{'Depends'};
    log_ta( $pkg, "--give-back" );
    propagate_ta( $pkg, "--give-back" );
    $db{$name} = $pkg;
    print "$name: given back\n" if $conf->get('VERBOSE');
}

sub set_one_binnmu ($$) {
    my $name = shift;
    my $version = shift;
    my $pkg = $db{$name};
    my $state;

    if (!defined($pkg)) {
	print "$name: not registered; can't register for binNMU.\n";
	return;
    }
    my $db_ver = $pkg->{'Version'};

    if (!version_eq($db_ver, $version)) {
	print "$name: version mismatch ($db_ver registered). ",
	"Skipping.\n";
	return;
    }
    $state = $pkg->{'State'};

    if (defined $pkg->{'Binary-NMU-Version'}) {
	if ($conf->get('DB_BIN_NMU_VERSION') == 0) {
	    change_state( \$pkg, 'Installed' );
	    delete $pkg->{'Builder'};
	    delete $pkg->{'Depends'};
	    delete $pkg->{'Binary-NMU-Version'};
	    delete $pkg->{'Binary-NMU-Changelog'};
	} elsif ($conf->get('DB_BIN_NMU_VERSION') <= $pkg->{'Binary-NMU-Version'}) {
	    print "$name: already building binNMU $pkg->{'Binary-NMU-Version'}\n";
	    return;
	} else {
	    $pkg->{'Binary-NMU-Version'} = $conf->get('DB_BIN_NMU_VERSION');
	    $pkg->{'Binary-NMU-Changelog'} = $conf->get('DB_FAIL_REASON');
	    $pkg->{'BuildPri'} = $pkg->{'PermBuildPri'}
	    if (defined $pkg->{'PermBuildPri'});
	}
	log_ta( $pkg, "--binNMU" );
	$db{$name} = $pkg;
	return;
    }

    if ($state ne 'Installed') {
	print "${name}_$version: not installed; can't register for binNMU.\n";
	return;
    }

    my $fullver = binNMU_version($version,$conf->get('DB_BIN_NMU_VERSION'));
    if ( version_lesseq( $fullver, $pkg->{'Installed-Version'} ) )
    {
	print "$name: binNMU $fullver is not newer than current version $pkg->{'Installed-Version'}\n";
	return;
    }

    change_state( \$pkg, 'Needs-Build' );
    delete $pkg->{'Builder'};
    delete $pkg->{'Depends'};
    $pkg->{'Binary-NMU-Version'} = $conf->get('DB_BIN_NMU_VERSION');
    $pkg->{'Binary-NMU-Changelog'} = $conf->get('DB_FAIL_REASON');
    log_ta( $pkg, "--binNMU" );
    $db{$name} = $pkg;
    print "${name}: registered for binNMU $fullver\n" if $conf->get('VERBOSE');
}

sub set_one_buildpri ($$$) {
    my $name = shift;
    my $version = shift;
    my $key = shift;
    my $pkg = $db{$name};
    my $state;

    if (!defined($pkg)) {
	print "$name: not registered; can't set priority.\n";
	return;
    }
    $state = $pkg->{'State'};

    if ($state eq "Not-For-Us") {
	print "$name: not suitable for this architecture. Skipping.\n";
	return;
    } elsif ($state eq "Failed-Removed") {
	print "$name: failed previously and doesn't need building. Skipping.\n";
	return;
    } elsif ($state eq "Dep-Wait-Removed") {
	print "$name: dep-wait previously and doesn't need building. Skipping.\n";
	return;
    }
    if (!pkg_version_eq($pkg, $version)) {
	print "$name: version mismatch ($pkg->{'Version'} registered). ",
	"Skipping.\n";
	return;
    }
    if ( $conf->get('DB_BUILD_PRIORITY') == 0 ) {
	delete $pkg->{'BuildPri'}
	if $key eq 'PermBuildPri' and defined $pkg->{'BuildPri'}
	and $pkg->{'BuildPri'} == $pkg->{$key};
	delete $pkg->{$key};
    } else {
	$pkg->{'BuildPri'} = $conf->get('DB_BUILD_PRIORITY')
	    if $key eq 'PermBuildPri';
	$pkg->{$key} = $conf->get('DB_BUILD_PRIORITY');
    }
    $db{$name} = $pkg;
    print "$name: set to build priority " .
	$conf->get('DB_BUILD_PRIORITY') . "\n" if $conf->get('VERBOSE');
}

sub add_one_depwait ($$) {
    my $name = shift;
    my $version = shift;
    my $state;
    my $pkg = $db{$name};

    if (!defined($pkg)) {
	print "$name: not registered yet.\n";
	return;
    }
    $state = $pkg->{'State'};

    if ($state eq "Dep-Wait") {
	print "$name: merging with previously registered dependencies\n";
    }

    if (isin( $state, qw(Needs-Build Failed))) {
	print "$name: Warning: not registered for building previously, ".
	    "but processing anyway.\n";
    }
    elsif ($state eq "Not-For-Us") {
	print "$name: not suitable for this architecture anyway. Skipping.\n";
	return;
    }
    elsif ($state eq "Failed-Removed") {
	print "$name: failed previously and doesn't need building. Skipping.\n";
	return;
    }
    elsif ($state eq "Dep-Wait-Removed") {
	print "$name: already in Dep-Wait and doesn't need building. Skipping.\n";
	return;
    }
    elsif ($state eq "Installed") {
	print "$name: Is already installed in archive. Skipping.\n";
	return;
    }
    elsif ($state eq "Uploaded") {
	print "$name: Is already uploaded. Skipping.\n";
	return;
    }
    elsif ($pkg->{'Builder'} &&
	   $conf->get('DB_USER') ne $pkg->{'Builder'}) {
	print "$name: not taken by you, but by ".
	    "$pkg->{'Builder'}. Skipping.\n";
	return;
    }
    elsif ( !pkg_version_eq($pkg,$version)) {
	print "$name: version mismatch ".
	    "($pkg->{'Version'} ".
	    "by $pkg->{'Builder'})\n";
	return;
    }
    elsif ($conf->get('DB_FAIL_REASON') =~ /^\s*$/ ||
	   !parse_deplist( $conf->get('DB_FAIL_REASON'), 1 )) {
	print "$name: Bad dependency list\n";
	return;
    }
    change_state( \$pkg, 'Dep-Wait' );
    $pkg->{'Builder'} = $conf->get('DB_USER');
    if (defined $pkg->{'PermBuildPri'}) {
	$pkg->{'BuildPri'} = $pkg->{'PermBuildPri'};
    } else {
	delete $pkg->{'BuildPri'};
    }
    my $deplist = parse_deplist( $pkg->{'Depends'}, 0 );
    my $new_deplist = parse_deplist( $conf->get('DB_FAIL_REASON'), 0 );
    # add new dependencies, maybe overwriting old entries
    foreach (keys %$new_deplist) {
	$deplist->{$_} = $new_deplist->{$_};
    }
    $pkg->{'Depends'} = build_deplist($deplist);
    log_ta( $pkg, "--dep-wait" );
    propagate_ta( $pkg, "--dep-wait" );
    $db{$name} = $pkg;
    print "$name: registered as waiting for dependencies\n" if $conf->get('VERBOSE');
}


sub parse_sources ($) {
    my %pkgs;
    my %srcver;
    my $name;
    my $full = shift;

    local($/) = ""; # read in paragraph mode
    while( <> ) {
	my( $version, $arch, $section, $priority, $builddep, $buildconf );
	/^Package:\s*(\S+)\s*$/mi and $name = $1;
	/^Version:\s*(\S+)\s*$/mi and $version = $1;
	/^Architecture:\s*(\S+)\s*$/mi and $arch = $1;
	/^Section:\s*(\S+)\s*$/mi and $section = $1;
	/^Priority:\s*(\S+)\s*$/mi and $priority = $1;
	/^Build-Depends:\s*(.*)\s*$/mi and $builddep = $1;
	/^Build-Conflicts:\s*(.*)\s*$/mi and $buildconf = $1;

	next if (defined $srcver{$name} and version_less( $version, $srcver{$name} ));
	$srcver{$name} = $version;
	if ($buildconf) {
	    $buildconf = join( ", ", map { "!$_" } split( /\s*,\s*/, $buildconf ));
	    if ($builddep) {
		$builddep .= "," . $buildconf;
	    } else {
		$builddep = $buildconf;
	    }
	}

	$pkgs{$name} = defined $builddep ? $builddep : "";
	my $pkg = $db{$name};

	if (defined $pkg) {
	    my $change = 0;

	    if ($arch eq "all" && !version_less( $version, $pkg->{'Version'} )) {
		# package is now Arch: all, delete it from db
		change_state( \$pkg, 'deleted' );
		log_ta( $pkg, "--merge-sources" );
		print "$name ($pkg->{'Version'}): deleted ".
		    "from database, because now Arch: all\n"
		    if $conf->get('VERBOSE');
		delete $db{$name};
		next;
	    }

	    # The "Version" should always be the source version --
	    # not a possible binNMU version number.
	    $pkg->{'Version'} = $version, $change++
		if ($pkg->{'State'} eq 'Installed' and
		    !version_eq( $pkg->{'Version'}, $version));
	    # Always update priority and section, if available
	    $pkg->{'Priority'} = $priority, $change++
		if defined $priority and $pkg->{'Priority'} ne $priority;

	    $pkg->{'Section'} = $section, $change++
		if defined $section and $pkg->{'Section'} ne $section;
	    $db{$name} = $pkg if $change;
	}
    }
    # remove installed packages that no longer have source available
    # or binaries installed
    foreach $name (keys %db) {
	next if $name =~ /^_/;
	my $pkg = $db{$name};
	next if !isin( $pkg->{'State'}, qw(Installed) );
	if (not defined($pkgs{$name})) {
	    change_state( \$pkg, 'deleted' );
	    log_ta( $pkg, "--merge-sources" );
	    print "$name ($pkg->{'Version'}): ".
		"deleted from database, because ".
		"not in Sources anymore\n"
		if $conf->get('VERBOSE');
	    delete $db{$name};
	} elsif ($full && not defined $merge_srcvers{$name}) {
	    change_state( \$pkg, 'deleted' );
	    log_ta( $pkg, "--merge-sources" );
	    print "$name ($pkg->{'Version'}): ".
		"deleted from database, because ".
		"binaries don't exist anymore\n"
		if $conf->get('VERBOSE');
	    delete $db{$name};
	} elsif ($full && version_less( $merge_srcvers{$name}, $pkg->{'Version'})) {
	    print "$name ($pkg->{'Version'}): ".
		"package is Installed but binaries are from ".
		$merge_srcvers{$name}. "\n"
		if $conf->get('VERBOSE');
	}
    }
    return \%pkgs;
}

# This function looks through a Packages file and sets the state of
# packages to 'Installed'
sub parse_packages () {
    my $installed;

    local($/) = ""; # read in paragraph mode
    while( <> ) {
	my( $name, $version, $source, $sourcev, $architecture, $provides );
	/^Package:\s*(\S+)\s*$/mi and $name = $1;
	/^Version:\s*(\S+)\s*$/mi and $version = $1;
	/^Source:\s*(\S+)\s*(\((\S+)\))?$/mi and ($source,$sourcev) = ($1, $3);
	/^Architecture:\s*(\S+)\s*$/mi and $architecture = $1;
	/^Provides:\s*(\S+)\s*$/mi and $provides = $1;
	next if !$name || !$version;
	next if ($conf->get('ARCH') ne $architecture and $architecture ne "all");
	next if (defined ($installed->{$name}) and $installed->{$name} ne "" and
		 version_lesseq( $version, $installed->{$name} ));
	$installed->{$name} = $version;
	if ($provides) {
	    foreach (split( /\s*,\s*/, $provides )) {
		$installed->{$_} = ""
		    if not defined ($installed->{$_});
	    }
	}
	$version = $sourcev if $sourcev;
	next if $architecture ne $conf->get('ARCH');
	$name = $source if $source;
	next if $merge_srcvers{$name} eq $version;
	$merge_srcvers{$name} = $version;

	my $pkg = $db{$name};

	if (defined $pkg) {
	    if (isin( $pkg->{'State'}, qw(Not-For-Us)) ||
		(isin($pkg->{'State'}, qw(Installed)) &&
		 version_lesseq($version, $pkg->{'Installed-Version'}))) {
		print "Skipping $name because State == $pkg->{'State'}\n"
		    if $conf->get('VERBOSE') >= 2;
		next;
	    }
	    if ($pkg->{'Binary-NMU-Version'} ) {
		my $nmuver = binNMU_version($pkg->{'Version'}, $pkg->{'Binary-NMU-Version'});
		if (version_less( $version, $nmuver )) {
		    print "Skipping $name ($version) because have newer ".
			"version ($nmuver) in db.\n"
			if $conf->get('VERBOSE') >= 2;
		    next;
		}
	    } elsif (version_less($version, $pkg->{'Version'})) {
		print "Skipping $name ($version) because have newer ".
		    "version ($pkg->{'Version'}) in db.\n"
		    if $conf->get('VERBOSE') >= 2;
		next;
	    }

	    if (!pkg_version_eq($pkg, $version) &&
		$pkg->{'State'} ne "Installed") {
		warn "Warning: $name: newer version than expected appeared ".
		    "in archive ($version vs. $pkg->{'Version'})\n";
		delete $pkg->{'Builder'};
	    }

	    if (!isin( $pkg->{'State'}, qw(Uploaded) )) {
		warn "Warning: Package $name was not in uploaded state ".
		    "before (but in '$pkg->{'State'}').\n";
		delete $pkg->{'Builder'};
	    }
	} else {
	    $pkg = {};
	    $pkg->{'Version'} = $version;
	}

	change_state( \$pkg, 'Installed' );
	$pkg->{'Package'} = $name;
	$pkg->{'Installed-Version'} = $version;
	if (defined $pkg->{'PermBuildPri'}) {
	    $pkg->{'BuildPri'} = $pkg->{'PermBuildPri'};
	} else {
	    delete $pkg->{'BuildPri'};
	}
	$pkg->{'Version'} = $version
	    if version_less( $pkg->{'Version'}, $version);
	delete $pkg->{'Binary-NMU-Version'};
	delete $pkg->{'Binary-NMU-Changelog'};
	log_ta( $pkg, "--merge-packages" );
	$db{$name} = $pkg;
	print "$name ($version) is up-to-date now.\n" if $conf->get('VERBOSE');
    }

    check_dep_wait( "--merge-packages", $installed );
    return $installed;
}

sub pretend_avail (@) {
    my ($package, $name, $version, $installed);

    foreach $package (@_) {
	$package =~ s,^.*/,,; # strip path
	$package =~ s/\.(dsc|diff\.gz|tar\.gz|deb)$//; # strip extension
	$package =~ s/_[\w\d]+\.changes$//; # strip extension
	if ($package =~ /^([\w\d.+-]+)_([\w\d:.+~-]+)/) {
	    ($name,$version) = ($1,$2);
	}
	else {
	    warn "$package: can't extract package name and version ".
		"(bad format)\n";
	    next;
	}
	$installed->{$name} = $version;
    }

    check_dep_wait( "--pretend-avail", $installed );
}

sub check_dep_wait ($$) {
    my $action = shift;
    my $installed = shift;

    # check all packages in state Dep-Wait if dependencies are all
    # available now
    my $name;
    foreach $name (keys %db) {
	next if $name =~ /^_/;
	my $pkg = $db{$name};
	next if $pkg->{'State'} ne "Dep-Wait";
	my $deps = $pkg->{'Depends'};
	if (!$deps) {
	    print "$name: was in state Dep-Wait, but with empty ",
	    "dependencies!\n";
	    goto make_needs_build;
	}
	my $deplist = parse_deplist($deps, 0);
	my $new_deplist;
	my $allok = 1;
	my @removed_deps;
	foreach (keys %$deplist) {
	    if (!exists $installed->{$_} ||
		($deplist->{$_}->{'Rel'} && $deplist->{$_}->{'Version'} &&
		 !version_compare( $installed->{$_},
				   $deplist->{$_}->{'Rel'},
				   $deplist->{$_}->{'Version'}))) {
		$allok = 0;
		$new_deplist->{$_} = $deplist->{$_};
	    }
	    else {
		push( @removed_deps, $_ );
	    }
	}
	if ($allok) {
	  make_needs_build:
	    change_state( \$pkg, 'Needs-Build' );
	    log_ta( $pkg, $action );
	    delete $pkg->{'Depends'};
	    propagate_ta( $pkg, $action ) if $action ne "--merge-packages";
	    print "$name ($pkg->{'Version'}) has all ",
	    "dependencies available now\n" if $conf->get('VERBOSE');
	    $new_vers{$name}++;
	    $db{$name} = $pkg;
	}
	elsif (@removed_deps) {
	    $pkg->{'Depends'} = build_deplist( $new_deplist );
	    print "$name ($pkg->{'Version'}): some dependencies ",
	    "(@removed_deps) available now, but not all yet\n"
		if $conf->get('VERBOSE');
	    $db{$name} = $pkg;
	}
    }
}

# This function accepts quinn-diff output (either from a file named on
# the command line, or on stdin) and sets the packages named there to
# state 'Needs-Build'.
sub parse_quinn_diff ($) {
    my $partial = shift;
    my %quinn_pkgs;
    my $dubious = "";

    while( <> ) {
	my $change = 0;
	next if !m,^([\w\d/-]*)/			# section
		   ([\w\d.+-]+)_			# package name
		   ([\w\d:.~+-]+)\.dsc\s*		# version
		   \[([^:]*):				# priority
		   ([^]]+)\]\s*$,x;			# rest of notes
	my($section,$name,$version,$priority,$notes) = ($1, $2, $3, $4, $5);
	$quinn_pkgs{$name}++;
	$section ||= "unknown";
	$priority ||= "unknown";
	$priority = "unknown" if $priority eq "-";
	$priority = "standard" if ($name eq "debian-installer");

	my $pkg = $db{$name};

	# Always update section and priority.
	if (defined($pkg)) {

	    $pkg->{'Section'}  = $section, $change++ if not defined
		$pkg->{'Section'} or $section ne "unknown";
	    $pkg->{'Priority'} = $priority, $change++ if not defined
		$pkg->{'Priority'} or $priority ne "unknown";
	}

	if (defined($pkg) &&
	    $pkg->{'State'} =~ /^Dep-Wait/ &&
	    version_less( $pkg->{'Version'}, $version )) {
	    change_state( \$pkg, 'Dep-Wait' );
	    $pkg->{'Version'}  = $version;
	    delete $pkg->{'Binary-NMU-Version'};
	    delete $pkg->{'Binary-NMU-Changelog'};
	    log_ta( $pkg, "--merge-quinn" );
	    $change++;
	    print "$name ($version) still waiting for dependencies.\n"
		if $conf->get('VERBOSE');
	}
	elsif (defined($pkg) &&
	       $pkg->{'State'} =~ /-Removed$/ &&
	       version_eq($pkg->{'Version'}, $version)) {
	    # reinstantiate a package that has been removed earlier
	    # (probably due to a quinn-diff malfunction...)
	    my $newstate = $pkg->{'State'};
	    $newstate =~ s/-Removed$//;
	    change_state( \$pkg, $newstate );
	    $pkg->{'Version'}  = $version;
	    $pkg->{'Notes'}    = $notes;
	    log_ta( $pkg, "--merge-quinn" );
	    $change++;
	    print "$name ($version) reinstantiated to $newstate.\n"
		if $conf->get('VERBOSE');
	}
	elsif (defined($pkg) &&
	       $pkg->{'State'} eq "Not-For-Us" &&
	       version_less( $pkg->{'Version'}, $version )) {
	    # for Not-For-Us packages just update the version etc., but
	    # keep the state
	    change_state( \$pkg, "Not-For-Us" );
	    $pkg->{'Package'}  = $name;
	    $pkg->{'Version'}  = $version;
	    $pkg->{'Notes'}    = $notes;
	    delete $pkg->{'Builder'};
	    log_ta( $pkg, "--merge-quinn" );
	    $change++;
	    print "$name ($version) still Not-For-Us.\n" if $conf->get('VERBOSE');
	}
	elsif (!defined($pkg) ||
	       $pkg->{'State'} ne "Not-For-Us" &&
	       (version_less( $pkg->{'Version'}, $version ) ||
		($pkg->{'State'} eq "Installed" && version_less($pkg->{'Installed-Version'}, $version)))) {
	    if ($pkg->{'State'} eq 'Building') {
		send_mail( $pkg->{'Builder'},
			   "new version of $name (dist=" . $conf->get('DISTRIBUTION') . ")",
			   "As far as I'm informed, you're currently ".
			   "building the package $name\n".
			   "in version $pkg->{'Version'}.\n\n".
			   "Now there's a new source version $version. ".
			   "If you haven't finished\n".
			   "compiling $name yet, you can stop it to ".
			   "save some work.\n".
			   "Just to inform you...\n".
			   "(This is an automated message)\n" );
		print "$name: new version ($version) while building ".
		    "$pkg->{'Version'} -- sending mail ".
		    "to builder ($pkg->{'Builder'})\n"
		    if $conf->get('VERBOSE');
	    }
	    my $oth_ent;
	    if ($oth_ent = exists_in_other_dist( $name, $version, 1 )) {
		my $newstate = '';
		my $text;
		my $builder = exists($oth_ent->{'Builder'}) ?
		    $oth_ent->{'Builder'} : $conf->get('DB_MAINTAINER_EMAIL');
		if ($oth_ent->{'State'} eq 'Failed') {
		    $newstate = 'Failed';
		    $text = "already set to Failed in dist ".
			"$oth_ent->{'Dist'}; entry copied";
		}
		elsif ($oth_ent->{'State'} eq 'Dep-Wait') {
		    $newstate = 'Dep-Wait';
		    $text = "already set to Dep-Wait in dist ".
			"$oth_ent->{'Dist'}; entry copied";
		}

		if ($newstate) {
		    change_state( \$pkg, $newstate );
		    $pkg->{'Package'}  = $name;
		    $pkg->{'Version'}  = $version;
		    $pkg->{'Section'}  = $section;
		    $pkg->{'Priority'} = $priority;
		    $pkg->{'Notes'}    = $notes;
		    $pkg->{'Builder'}  = $builder;
		    my $field;
		    foreach $field (qw(Failed Old-Failed Depends)) {
			if ($oth_ent->{$field}) {
			    $pkg->{$field} = $oth_ent->{$field};
			}
			else {
			    delete $pkg->{$field};
			}
		    }
		    log_ta( $pkg, "--merge-quinn" );
		    $db{$name} = $pkg;
		    print "$name ($version) $text\n" if $conf->get('VERBOSE');
		    next;
		}
	    }
	    change_state( \$pkg, 'Needs-Build' );
	    $pkg->{'Package'}  = $name;
	    $pkg->{'Version'}  = $version;
	    $pkg->{'Section'}  = $section;
	    $pkg->{'Priority'} = $priority;
	    $pkg->{'Notes'}    = $notes;
	    delete $pkg->{'Builder'};
	    delete $pkg->{'Binary-NMU-Version'};
	    delete $pkg->{'Binary-NMU-Changelog'};
	    log_ta( $pkg, "--merge-quinn" );
	    $new_vers{$name}++;
	    $change++;
	    print "$name ($version) needs rebuilding now.\n" if $conf->get('VERBOSE');
	}
	elsif (defined($pkg) &&
	       !version_eq( $pkg->{'Version'}, $version ) &&
	       isin( $pkg->{'State'}, qw(Installed Not-For-Us) )) {
	    print "$name: skipping because version in db ".
		"($pkg->{'Version'}) is >> than ".
		"what quinn-diff says ($version) ".
		"(state is $pkg->{'State'}\n"
		if $conf->get('VERBOSE');
	    $dubious .= "$pkg->{'State'}: ".
		"db ${name}_$pkg->{'Version'} >> ".
		"quinn $version\n" if !$partial;
	}
	elsif ($conf->get('VERBOSE') >= 2) {
	    if ($pkg->{'State'} eq "Not-For-Us") {
		print "Skipping $name because State == ".
		    "$pkg->{'State'}\n";
	    }
	    elsif (!version_less($pkg->{'Version'}, $version)) {
		print "Skipping $name because version in db ".
		    "($pkg->{'Version'}) is >= than ".
		    "what quinn-diff says ($version)\n";
	    }
	}
	$db{$name} = $pkg if $change;
    }

    if ($dubious) {
	send_mail( $conf->get('DB_MAINTAINER_EMAIL'),
		   "Dubious versions in " . $conf->get('DISTRIBUTION') . " " .
		   $conf->get('DB_BASE_NAME') . " database",
		   "The following packages have a newer version in the ".
		   "wanna-build database\n".
		   "than what quinn-diff says, and this is strange for ".
		   "their state\n".
		   "It could be caused by a lame mirror, or the version ".
		   "in the database\n".
		   "is wrong.\n\n".
		   $dubious );
    }

    # Now re-check the DB for packages in states Needs-Build, Failed,
    # or Dep-Wait and remove them if they're not listed anymore by quinn-diff.
    if ( !$partial ) {
	my $name;
	foreach $name (keys %db) {
	    next if $name =~ /^_/;
	    my $pkg = $db{$name};
	    next if defined $pkg->{'Binary-NMU-Version'};
	    next if !isin( $pkg->{'State'},
			   qw(Needs-Build Building Uploaded Failed Dep-Wait) );
	    my $virtual_delete = $pkg->{'State'} eq 'Failed' ||
		$pkg->{'State'} eq 'Dep-Wait';
	    if (!$quinn_pkgs{$name}) {
		change_state( \$pkg, $virtual_delete ?
			      $pkg->{'State'}."-Removed" :
			      'deleted' );
		log_ta( $pkg, "--merge-quinn" );
		print "$name ($pkg->{'Version'}): ".
		    ($virtual_delete ? "(virtually) " : "") . "deleted ".
		    "from database, because not in quinn-diff anymore\n"
		    if $conf->get('VERBOSE');
		if ($virtual_delete) {
		    $db{$name} = $pkg;
		} else {
		    delete $db{$name};
		}
	    }
	}
    }
}

sub send_reupload_mail ($$$$$) {
    my $to = shift;
    my $pkg = shift;
    my $version = shift;
    my $dist = shift;
    my $other_dist = shift;

    send_mail( $to,
	       "Please reupload ${pkg}_${version} for $dist",
	       "You have recently built (or are currently building)\n".
	       "${pkg}_${version} for $other_dist.\n".
	       "This version is now also needed in the $dist distribution.\n".
	       "Please reupload the files now present in the Debian archive\n".
	       "(best with buildd-reupload).\n" );
}


# for sorting priorities and sections
BEGIN {
    %prioval = ( required             => -5,
		 important            => -4,
		 standard             => -3,
		 optional             => -2,
		 extra                => -1,
		 unknown              => -1 );
    %sectval = (
	libs			=> -200,
	'debian-installer'	=> -199,
	base			=> -198,
	devel			=> -197,
	shells			=> -196,
	perl			=> -195,
	python			=> -194,
	graphics		=> -193,
	admin			=> -192,
	utils			=> -191,
	x11			=> -190,
	editors		=> -189,
	net			=> -188,
	mail			=> -187,
	news			=> -186,
	tex			=> -185,
	text			=> -184,
	web			=> -183,
	doc			=> -182,
	interpreters		=> -181,
	gnome			=> -180,
	kde			=> -179,
	games			=> -178,
	misc			=> -177,
	otherosfs		=> -176,
	oldlibs		=> -175,
	libdevel		=> -174,
	sound			=> -173,
	math			=> -172,
	science		=> -171,
	comm			=> -170,
	electronics		=> -169,
	hamradio		=> -168,
	embedded		=> -166,
	);
    foreach my $i (keys %sectval) {
	$sectval{"contrib/$i"} = $sectval{$i}+40;
	$sectval{"non-free/$i"} = $sectval{$i}+80;
    }
    $sectval{'unknown'}	= -165;

    %catval =  ( "none"			      => -20,
		 "uploaded-fixed-pkg" => -19,
		 "fix-expected"       => -18,
		 "reminder-sent"      => -17,
		 "nmu-offered"        => -16,
		 "easy"               => -15,
		 "medium"		      => -14,
		 "hard"		          => -13,
		 "compiler-error"     => -12 );
}

sub sort_list_func () {
    my( $letter, $x, $ax, $bx );

    foreach $letter (split( "", $conf->get('DB_LIST_ORDER') )) {
      SWITCH: foreach ($letter) {
	  /P/ && do {
	      $x = $b->{'BuildPri'} <=> $a->{'BuildPri'};
	      return $x if $x != 0;
	      last SWITCH;
	  };
	  /p/ && do {
	      $x = $prioval{$a->{'Priority'}} <=> $prioval{$b->{'Priority'}};
	      return $x if $x != 0;
	      last SWITCH;
	  };
	  /s/ && do {
	      $x = $sectval{$a->{'Section'}} <=> $sectval{$b->{'Section'}};
	      return $x if $x != 0;
	      last SWITCH;
	  };
	  /n/ && do {
	      $x = $a->{'Package'} cmp $b->{'Package'};
	      return $x if $x != 0;
	      last SWITCH;
	  };
	  /b/ && do {
	      $x = $a->{'Builder'} cmp $b->{'Builder'};
	      return $x if $x != 0;
	      last SWITCH;
	  };
	  /c/ && do {
	      $ax = ($a->{'Notes'} =~ /^(out-of-date|partial)/) ? 0 :
		  ($a->{'Notes'} =~ /^uncompiled/) ? 2 : 1;
	      $bx = ($b->{'Notes'} =~ /^(out-of-date|partial)/) ? 0 :
		  ($b->{'Notes'} =~ /^uncompiled/) ? 2 : 1;
	      $x = $ax <=> $bx;
	      return $x if $x != 0;
	      last SWITCH;
	  };
	  /f/ && do {
	      my $ca = exists $a->{'Failed-Category'} ?
		  $a->{'Failed-Category'} : "none";
	      my $cb = exists $b->{'Failed-Category'} ?
		  $b->{'Failed-Category'} : "none";
	      $x = $catval{$ca} <=> $catval{$cb};
	      return $x if $x != 0;
	      last SWITCH;
	  };
	  /S/ && do {
	      my $pa = $prioval{$a->{'Priority'}} >
		  $prioval{'standard'};
	      my $pb = $prioval{$b->{'Priority'}} >
		  $prioval{'standard'};
	      $x = $pa <=> $pb;
	      return $x if $x != 0;
	      last SWITCH;
	  };
      }
    }
    return 0;
}

sub list_packages ($) {
    my $state = shift;
    my( $name, $pkg, @list );
    my $cnt = 0;
    my %scnt;
    my $ctime = time;

    foreach $name (keys %db) {
	next if $name =~ /^_/;
	$pkg = $db{$name};
	next if $state ne "all" && $pkg->{'State'} !~ /^\Q$state\E$/i;
	next if $conf->get('DB_USER') && ((lc($state) eq 'needs-build' and
			   ((exists($pkg->{'Builder'})) && ($pkg->{'Builder'} ne $conf->get('DB_USER')))) ||
			  (lc($state) ne 'needs-build' and $pkg->{'Builder'} ne $conf->get('DB_USER')));
	next if $conf->get('DB_CATEGORY') && $pkg->{'State'} eq "Failed" &&
	    $pkg->{'Failed-Category'} ne $conf->get('DB_CATEGORY');
	next if ($conf->get('DB_LIST_MIN_AGE') > 0 &&
		 ($ctime-parse_date($pkg->{'State-Change'})) < $conf->get('DB_LIST_MIN_AGE'))||
		 ($conf->get('DB_LIST_MIN_AGE') < 0 &&
		  ($ctime-parse_date($pkg->{'State-Change'})) > -$conf->get('DB_LIST_MIN_AGE'));
	push( @list, $pkg );
    }

    foreach $pkg (sort sort_list_func @list) {
	print "$pkg->{'Section'}/$pkg->{'Package'}_$pkg->{'Version'}";
	print ": $pkg->{'State'}"
	    if $state eq "all";
	print " by $pkg->{'Builder'}"
	    if $pkg->{'State'} ne "Needs-Build" && $pkg->{'Builder'};
	print " [$pkg->{'Priority'}:$pkg->{'Notes'}";
	print ":PREV-FAILED"
	    if $pkg->{'Previous-State'} =~ /^Failed/;
	print ":bp{" . $pkg->{'BuildPri'} . "}"
	    if exists $pkg->{'BuildPri'};
	print ":binNMU{" . $pkg->{'Binary-NMU-Version'} . "}"
	    if exists $pkg->{'Binary-NMU-Version'};
	print "]\n";
	print "  Reasons for failing:\n",
	"    [Category: ",
	exists $pkg->{'Failed-Category'} ? $pkg->{'Failed-Category'} : "none",
	"]\n    ",
	join("\n    ",split("\n",$pkg->{'Failed'})), "\n"
	    if $pkg->{'State'} =~ /^Failed/;
	print "  Dependencies: $pkg->{'Depends'}\n"
	    if $pkg->{'State'} eq "Dep-Wait";
	print "  Previous state was $pkg->{'Previous-State'} until ",
	"$pkg->{'State-Change'}\n"
	    if $conf->get('VERBOSE') && $pkg->{'Previous-State'};
	print "  Previous failing reasons:\n    ",
	join("\n    ",split("\n",$pkg->{'Old-Failed'})), "\n"
	    if $conf->get('VERBOSE') && $pkg->{'Old-Failed'};
	++$cnt;
	$scnt{$pkg->{'State'}}++ if $state eq "all";
    }
    if ($state eq "all") {
	foreach (sort keys %scnt) {
	    print "Total $scnt{$_} package(s) in state $_.\n";
	}
    }
    print "Total $cnt package(s)\n";

}

sub info_packages (@) {
    my( $name, $pkg, $key, $dist );
    my @firstkeys = qw(Package Version Builder State Section Priority
		       Installed-Version Previous-State State-Change);
    my @dists = $conf->get('DB_INFO_ALL_DISTS') ? @{$conf->get('DB_DISTRIBUTIONS')} : ($conf->get('DISTRIBUTION'));

    foreach $dist (@dists) {
	if ($dist ne $conf->get('DISTRIBUTION')) {
	    if (!-f db_filename( $dist ) || !open_other_db( $dist )) {
		warn "Cannot open database for $dist!\n";
		@dists = grep { $_ ne $dist } @dists;
	    }
	}
    }

    foreach $name (@_) {
	$name =~ s/_.*$//; # strip version
	foreach $dist (@dists) {
	    my $db = $dist ne $conf->get('DISTRIBUTION') ? $otherdb{$dist} : \%db;
	    my $pname = "$name" . ($conf->get('DB_INFO_ALL_DISTS') ? "($dist)" : "");

	    $pkg = $db->{$name};
	    if (!defined( $pkg )) {
		print "$pname: not registered\n";
		next;
	    }

	    print "$pname:\n";
	    foreach $key (@firstkeys) {
		next if !exists $pkg->{$key};
		my $val = $pkg->{$key};
		chomp( $val );
		$val = "\n$val" if isin( $key, qw(Failed Old-Failed));
		$val =~ s/\n/\n /g;
		printf "  %-20s: %s\n", $key, $val;
	    }
	    foreach $key (sort keys %$pkg) {
		next if isin( $key, @firstkeys );
		my $val = $pkg->{$key};
		chomp( $val );
		$val = "\n$val" if isin( $key, qw(Failed Old-Failed));
		$val =~ s/\n/\n /g;
		printf "  %-20s: %s\n", $key, $val;
	    }
	}
    }
}

sub forget_packages (@) {
    my( $name, $pkg, $key, $data );

    foreach $name (@_) {
	$name =~ s/_.*$//; # strip version
	$pkg = $db{$name};
	if (!defined( $pkg )) {
	    print "$name: not registered\n";
	    next;
	}

	$data = "";
	foreach $key (sort keys %$pkg) {
	    my $val = $pkg->{$key};
	    chomp( $val );
	    $val =~ s/\n/\n /g;
	    $data .= sprintf "  %-20s: %s\n", $key, $val;
	}
	send_mail( $conf->get('DB_MAINTAINER_EMAIL'),
		   "$name deleted from DB " . $conf->get('DB_BASE_NAME'),
		   "The package '$name' has been deleted from the database ".
		   "by " . $conf->get('DB_USER') . ".\n\n".
		   "Data registered about the deleted package:\n".
		   "$data\n" ) if $conf->get('DB_MAINTAINER_EMAIL');
	change_state( \$pkg, 'deleted' );
	log_ta( $pkg, "--forget" );
	delete $db{$name};
	print "$name: deleted from database\n" if $conf->get('VERBOSE');
    }
}

sub forget_users (@) {
    my( $name, $ui );
    my $change = 0;

    $ui = $db{'_userinfo'};
    foreach $name (@_) {
	if (!defined( $ui->{$name} )) {
	    print "$name: not registered\n";
	    next;
	}

	delete $ui->{$name};
	$change++;
	print "$name: deleted from database\n" if $conf->get('VERBOSE');
    }
    $db{'_userinfo'} = $ui if $change;
}

sub lock_db ($) {
    my $dist = shift;
    my $try = 0;
    my $lockfile = db_filename($dist) . ".lock";
    local( *F );

    print "Locking $dist database\n" if $conf->get('VERBOSE') >= 2;
  repeat:
    if (!sysopen( F, $lockfile, O_WRONLY|O_CREAT|O_TRUNC|O_EXCL, 0644 )){
	if ($! == EEXIST) {
	    # lock file exists, wait
	    goto repeat if !open( F, "<$lockfile" );
	    my $line = <F>;
	    close( F );
	    if ($line !~ /^(\d+)\s+([\w\d.-]+)$/) {
		warn "Bad lock file contents -- still trying\n";
	    }
	    else {
		my($pid, $usr) = ($1, $2);
		if (kill( 0, $pid ) == 0 && $! == ESRCH) {
		    # process doesn't exist anymore, remove stale lock
		    print "Removing stale lock file (pid $pid, user $usr)\n";
		    unlink( $lockfile );
		    goto repeat;
		}
		warn "Database locked by $usr -- please wait\n" if $try == 0;
	    }
	    if (++$try > 200) {
		# avoid the END routine removes the lock
		$main::keep_lock{$dist} = 1;
		die "Lock still present after 200 * 5 seconds.\n";
	    }
	    sleep 5;
	    goto repeat;
	}
	die "Can't create lock file $lockfile: $!\n";
    }
    F->print("$$ " . $conf->get('USERNAME') . "\n");
    F->close();
}

sub unlock_db ($) {
    my $dist = shift;
    my $lockfile = db_filename($dist) . ".lock";

    if (!$main::keep_lock{$dist}) {
	print "Unlocking $dist database\n" if $conf->get('VERBOSE') >= 2;
	unlink $lockfile;
    }
}

sub create_maintlock () {
    my $lockfile = db_filename("maintenance") . ".lock";
    my $try = 0;
    local( *F );

    print "Creating maintenance lock\n" if $conf->get('VERBOSE') >= 2;
  repeat:
    if (!sysopen( F, $lockfile, O_WRONLY|O_CREAT|O_TRUNC|O_EXCL, 0644 )){
	if ($! == EEXIST) {
	    # lock file exists, wait
	    goto repeat if !open( F, "<$lockfile" );
	    my $line = <F>;
	    close( F );
	    if ($line !~ /^(\d+)\s+([\w\d.-]+)$/) {
		warn "Bad maintenance lock file contents -- still trying\n";
	    }
	    else {
		my($pid, $usr) = ($1, $2);
		if (kill( 0, $pid ) == 0 && $! == ESRCH) {
		    # process doesn't exist anymore, remove stale lock
		    print "Removing stale lock file (pid $pid, user $usr)\n";
		    unlink( $lockfile );
		    goto repeat;
		}
		warn "Maintenance lock already exists by $usr -- ".
		    "please wait\n" if $try == 0;
	    }
	    if (++$try > 120) {
		die "Lock still present after 120 * 60 seconds.\n";
	    }
	    sleep 60;
	    goto repeat;
	}
	die "Can't create maintenance lock $lockfile: $!\n";
    }
    F->print(getppid(), " " . $conf->get('USERNAME') . "\n");
    F->close();
}

sub remove_maintlock () {
    my $lockfile = db_filename("maintenance") . ".lock";

    print "Removing maintenance lock\n" if $conf->get('VERBOSE') >= 2;
    unlink $lockfile;
}

sub waitfor_maintlock () {
    my $lockfile = db_filename("maintenance") . ".lock";
    my $try = 0;
    local( *F );

    print "Checking for maintenance lock\n" if $conf->get('VERBOSE') >= 2;
  repeat:
    if (open( F, "<$lockfile" )) {
	my $line = <F>;
	close( F );
	if ($line !~ /^(\d+)\s+([\w\d.-]+)$/) {
	    warn "Bad maintenance lock file contents -- still trying\n";
	}
	else {
	    my($pid, $usr) = ($1, $2);
	    if (kill( 0, $pid ) == 0 && $! == ESRCH) {
		# process doesn't exist anymore, remove stale lock
		print "Removing stale maintenance lock (pid $pid, user $usr)\n";
		unlink( $lockfile );
		return;
	    }
	    warn "Databases locked for general maintenance by $usr -- ".
		"please wait\n" if $try == 0;
	}
	if (++$try > 120) {
	    die "Lock still present after 120 * 60 seconds.\n";
	}
	sleep 60;
	goto repeat;
    }
}


sub read_db ($) {
         my $file = shift;

         print "Reading ASCII database from $file..." if $conf->get('VERBOSE') >= 1;
         open( F, "<$file" ) or
                 die "Can't open database $file: $!\n";

         local($/) = ""; # read in paragraph mode
         while( <F> ) {
                 my( %thispkg, $name );
                 s/[\s\n]+$//;
                 s/\n[ \t]+/\376\377/g;  # fix continuation lines
                 s/\376\377\s*\376\377/\376\377/og;

                 while( /^(\S+):[ \t]*(.*)[ \t]*$/mg ) {
                         my ($key, $val) = ($1, $2);
                         $val =~ s/\376\377/\n/g;
                         $thispkg{$key} = $val;
                 }
                 check_entry( \%thispkg );
                 # add to db
		 if (exists($thispkg{'Package'})) {
		     $name = $thispkg{'Package'};
		     $db{$name} = \%thispkg;
		 } elsif(exists($thispkg{'User'})) {
		     	my $userinfo = $db{'_userinfo'};
			$userinfo = {} if (!defined($userinfo));

			$name = $thispkg{'User'};
			$userinfo->{$name} = \%thispkg;

			$db{'_userinfo'} = $userinfo;
		 }
         }
         close( F );
         print "done\n" if $conf->get('VERBOSE') >= 1;
}

sub check_entry ($) {
    my $pkg = shift;
    my $field;

    return if $conf->get('DB_OPERATION') eq "manual-edit"; # no checks then

    # check for required fields
    if (!exists $pkg->{'Package'} && !exists $pkg->{'User'}) {
	print STDERR "Bad entry: ",
	join( "\n", map { "$_: $pkg->{$_}" } keys %$pkg ), "\n";
	die "Database entry lacks Package or User: field\n";
    }

    if (exists $pkg->{'Package'}) {
	if (!exists $pkg->{'Version'}) {
	    die "Database entry for package $pkg->{'Package'} lacks Version: field\n";
	}
	# if no State: field, generate one (for old db compat)
	if (!exists($pkg->{'State'})) {
	    $pkg->{'State'} =
		exists $pkg->{'Failed'} ? 'Failed' : 'Building';
	}
	# check state field
	die "Bad state $pkg->{'State'} of package $pkg->{Package}\n"
	    if !isin( $pkg->{'State'},
		      qw(Needs-Build Building Uploaded Installed Dep-Wait
					 Dep-Wait-Removed Failed Failed-Removed Not-For-Us
					 ) );
    }
    if (exists $pkg->{'User'}) {
	if (!exists $pkg->{'Last-Seen'}) {
	    die "Database entry for user $pkg->{'User'} lacks Last-Seen: field\n";
	}
    }
}

sub write_db ($) {
    my $file = shift;
    my($name,$pkg,$key);

    print "Writing ASCII database to $file..." if $conf->get('VERBOSE') >= 1;
    open( F, ">$file" ) or
	die "Can't open database $file: $!\n";

    foreach $name (sort keys %db) {
	my $pkg = $db{$name};
	if ($name eq '_userinfo') {
		foreach my $user (sort keys %{$pkg}) {
		    my $ui = $pkg->{$user};
		    print F "User: $user\n"
			if (!defined($ui->{'User'}));
		    foreach $key (keys %{$ui}) {
			my $val = $ui->{$key};
			chomp($val);
			$val =~ s/\n/\n /g;
			print F "$key: $val\n";
		}
		    print F "\n";
	    }
	} else {
	    foreach $key (keys %{$pkg}) {
		my $val = $pkg->{$key};
		chomp( $val );
		$val =~ s/\n/\n /g;
		print F "$key: $val\n";
	    }
	    print F "\n";
	}
    }
    close( F );
    print "done\n" if $conf->get('VERBOSE') >= 1;
}

sub change_state ($$;$) {
    my $pkgr = shift;
    my $pkg = $$pkgr;
    my $newstate = shift;
    my $for_dist = shift;
    my $db;
    if ($for_dist) {
	return if !open_other_db( $for_dist );
	$db = $otherdb{$for_dist};
	$pkg = \$db{$pkg->{'Package'}};
    }
    else {
	$db = \%db;
    }
    my $state = \$pkg->{'State'};

    return if $$state eq $newstate;
    if (not ((m/^Failed/ =~ $pkg->{'Previous-State'}) and
	     $$state eq 'Needs-Build' and $newstate eq 'Building'))
    {
	$pkg->{'Previous-State'} = $$state || 'unknown';
    }
    $pkg->{'State-Change'} = $curr_date;

    if ($$state eq 'Failed') {
	$pkg->{'Old-Failed'} =
	    "-"x20 . " $pkg->{'Version'} " . "-"x20 . "\n" .
	    $pkg->{'Failed'} . "\n" .
	    $pkg->{'Old-Failed'};
	delete $pkg->{'Failed'};
	delete $pkg->{'Failed-Category'};
    }
    $$state = $newstate;
}

sub propagate_ta ($$) {
    my $pkg = shift;
    my $action = shift;
    my $dist;

    return if $conf->get('DB_NO_PROPAGATION');

    foreach $dist (@{$conf->get('DB_DISTRIBUTIONS')}) {
	next if $dist eq $conf->get('DISTRIBUTION');
	next if dist_cmp ($dist, $conf->get('DISTRIBUTION')) == 0;
	next if $conf->get('DB_NO_DOWN_PROPAGATION') && dist_cmp($dist, $conf->get('DISTRIBUTION')) < 0;
	next if ! -f db_filename( $dist );
	next if !open_other_db( $dist );
	my $odb = $otherdb{$dist};

	my $pstate = $pkg->{'Previous-State'};
	my $opkg   = $odb->{$pkg->{'Package'}};
	if (defined($opkg) &&
	    version_eq($pkg->{'Version'}, $opkg->{'Version'}) &&
	    ($pstate eq $opkg->{'State'})) {
	    delete $odb->{$pkg->{'Package'}};
	    $opkg   = $odb->{$pkg->{'Package'}};
	    # it seems the following can trigger a Perl bug, so copy elements
	    # of the hash explicitly:
	    # %{$odb->{$name}} = %{$pkg};
	    foreach (keys %$pkg) {
		$opkg->{$_} = $pkg->{$_};
	    }
	    log_ta( $pkg, $action, $dist );
	    print "$pkg->{'Package'}: Propagating new state $pkg->{'State'} ".
		"also to $dist database.\n";
	    $odb->{$pkg->{'Package'}} = $opkg;
	}
    }
}

sub exists_in_other_dist ($$$) {
    my $name = shift;
    my $version = shift;
    my $inst_v_ok = shift;
    my $dist;

    foreach $dist (@{$conf->get('DB_DISTRIBUTIONS')}) {
	next if $dist eq $conf->get('DISTRIBUTION');
	next if ! -f db_filename( $dist );
	next if !open_other_db( $dist );
	my $odb = $otherdb{$dist};
	my $pkg = $odb->{$name};

	if (defined($pkg) &&
	    (version_eq($version, $pkg->{'Version'}) ||
	     ($inst_v_ok &&
	      version_eq($version, $pkg->{'Installed-Version'})))) {
	    my %rv;
	    foreach (qw(State Builder Failed Old-Failed Depends
						Installed-Version)) {
		$rv{$_} = $pkg->{$_} if exists $pkg->{$_};
	    }
	    $rv{'Dist'} = $dist;
	    return \%rv;
	}
    }
    return 0;
}

sub open_other_db ($) {
    my $dist = shift;

    if (!tied(%{$otherdb{$dist}})) {
	lock_db( $dist );
	$otherdb_lock{$dist} = 1;
	if (!(tie %{$otherdb{$dist}}, 'MLDBM', db_filename($dist), 0, 0664)){
	    warn "Serious warning: Cannot open database for $dist\n";
	    unlock_db( $dist );
	    $otherdb_lock{$dist} = 0;
	    return 0;
	}
    }
    return 1;
}

sub log_ta ($$;$) {
    my $pkg = shift;
    my $action = shift;
    my $dist = shift;
    my $db;
    if ($dist) {
	return if !open_other_db( $dist );
	$db = $otherdb{$dist};
	$pkg = $db{$pkg->{'Package'}};
    }
    else {
	$dist = $conf->get('DISTRIBUTION');
	$db = \%db;
    }
    my $str;
    my $prevstate;

    $prevstate = $pkg->{'Previous-State'};
    $str = "$action($dist): $pkg->{'Package'}_$pkg->{'Version'} ".
	"changed from $prevstate to $pkg->{'State'} ".
	"by " . $conf->get('USERNAME'). " as " . $conf->get('DB_USER') . ".";

    my $dbbase = $conf->get('DB_BASE_NAME');
    $dbbase =~ m#^([^/]+/)#;

    my $transactlog = $conf->get('DB_BASE_DIR') . "/$1" .
	$conf->get('DB_TRANSACTION_LOG');
    if (!open( LOG, ">>$transactlog" )) {
	warn "Can't open log file $transactlog: $!\n";
	return;
    }
    print LOG "$curr_date: $str\n";
    close( LOG );

    if (!($prevstate eq 'Failed' && $pkg->{'State'} eq 'Failed')) {
	$str .= " (with --override)"
	    if $conf->get('DB_OVERRIDE');
	$mail_logs .= "$str\n";
    }
}


sub dist_cmp ($$) {
    my $d1 = shift;
    my $d2 = shift;

    my $dist_order = $conf->get('DB_DISTRIBUTION_ORDER');

    return $dist_order->{$d1} <=> $dist_order->{$d2};
}



sub send_mail ($$$) {
    my $to = shift;
    my $subject = shift;
    my $text = shift;

    my $from = $conf->get('DB_MAINTAINER_EMAIL');

    $from .= "\@" . $conf->get('HOSTNAME') if $from !~ /\@/;

    $to .= '@' . $conf->get('HOSTNAME') if $to !~ /\@/;
    $text =~ s/^\.$/../mg;
    local $SIG{'PIPE'} = 'IGNORE';
    open( PIPE,  "| " . $conf->get('MAILPROG') . " -oem $to" )
	or die "Can't open pipe to " . $conf->get('MAILPROG') . ": $!\n";
    chomp $text;
    print PIPE "From: $from\n";
    print PIPE "Subject: $subject\n\n";
    print PIPE "$text\n";
    close( PIPE );
}

sub db_filename ($) {
    my $dist = shift;
    return $conf->get('DB_BASE_DIR') . '/' . $conf->get('DB_BASE_NAME') . "-$dist";
}

# for parsing input to dep-wait
sub parse_deplist ($$) {
    my $deps = shift;
    my $verify = shift;
    my %result;

    foreach (split( /\s*,\s*/, $deps )) {
	if (!/^(\S+)\s*(\(\s*(>>|>=)\s*(\S+)\s*\))?\s*$/) {
	    return 0 if $verify;
	    warn( "parse_deplist: bad dependency $_\n" );
	    next;
	}
	next if $verify;
	my($dep, $rel, $relv) = ($1, $3, $4);
	$result{$dep}->{'Package'} = $dep;
	if ($rel && $relv) {
	    $result{$dep}->{'Rel'} = $rel;
	    $result{$dep}->{'Version'} = $relv;
	}
    }
    return 1 if $verify;
    return \%result;
}

# for parsing Build-Depends from Sources
sub parse_srcdeplist ($$$) {
    my $pkg = shift;
    my $deps = shift;
    my $arch = shift;
    my $dep;
    my @results;

    foreach $dep (split( /\s*,\s*/, $deps )) {
	my @alts = split( /\s*\|\s*/, $dep );
	$_ = shift @alts;
#	foreach (@alts) {
	if (!/^([^\s([]+)\s*(\(\s*([<=>]+)\s*(\S+)\s*\))?(\s*\[([^]]+)\])?/) {
	    warn( "parse_srcdeplist: bad dependency $_\n" );
	    next;
	}
	my($dep, $rel, $relv, $archlist) = ($1, $3, $4, $6);
	if ($archlist) {
	    $archlist =~ s/^\s*(.*)\s*$/$1/;
	    my @archs = split( /\s+/, $archlist );
	    my ($use_it, $ignore_it, $include) = (0, 0, 0);
	    foreach (@archs) {
		if (/^!/) {
		    $ignore_it = 1 if substr($_, 1) eq $arch;
		}
		else {
		    $use_it = 1 if $_ eq $arch;
		    $include = 1;
		}
	    }
	    warn "Warning: inconsistent arch restriction on ",
	    "$pkg: $dep depedency\n"
		if $ignore_it && $use_it;
	    next if $ignore_it || ($include && !$use_it);
	}
	my $neg = 0;
	if ($dep =~ /^!/) {
	    $dep =~ s/^!\s*//;
	    $neg = 1;
	}
	my $result;
	$result->{'Package'} = $dep;
	$result->{'Neg'} = $neg;
	if ($rel && $relv) {
	    $result->{'Rel'} = $rel;
	    $result->{'Version'} = $relv;
	}
	push @results, $result;
#	}
    }
    return \@results;
}

sub build_deplist ($) {
    my $list = shift;
    my($key, $result);

    foreach $key (keys %$list) {
	$result .= ", " if $result;
	$result .= $key;
	$result .= " ($list->{$key}->{'Rel'} $list->{$key}->{'Version'})"
	    if $list->{$key}->{'Rel'} && $list->{$key}->{'Version'};
    }
    return $result;
}

sub clean_db () {
    my %new_db;
    tie %new_db, 'MLDBM', db_filename( $conf->get('DISTRIBUTION') ) . ".new", GDBM_WRCREAT, 0664
	or die "FATAL: Cannot create new database\n";
    %new_db = %db;
    untie %db or die "FATAL: Cannot untie old database\n";
    system ("cp " . db_filename( $conf->get('DISTRIBUTION') ) . ".new " .
	    db_filename( $conf->get('DISTRIBUTION') ) ) == 0
	    or die "FATAL: Cannot overwrite old database";
    unlink db_filename( $conf->get('DISTRIBUTION') ) . ".new";
    %db = %new_db;
}


sub set_dep_wait ($$) {
    my $bd = shift;
    my $pkgs = shift;
    my $key;
    my $dep;

    foreach $key (keys %new_vers) {
	my $pkg = $db{$key};
	next
	    if defined $pkg and $pkg->{'State'} ne "Needs-Build";
	my $deps;
	$deps = parse_srcdeplist($key,$bd->{$key},$conf->get('ARCH'));
	my $change = 0;
	foreach $dep (@$deps) {
	    if ($dep->{'Rel'} and $pkgs->{$dep->{'Package'}} ne "") {
	        next if $dep->{'Rel'} !~ /^>/;
		if ($dep->{'Neg'} == 0) {
		    if (!version_compare( $pkgs->{$dep->{'Package'}}, $dep->{'Rel'}, $dep->{'Version'} )) {
			if (version_compare( $dep->{'Version'}, ">>", $pkgs->{$dep->{'Package'}} )) {
			    $change++;
			    my $deplist = parse_deplist( $pkg->{'Depends'}, 0 );
			    $deplist->{$dep->{'Package'}} = $dep;
			    $pkg->{'Depends'} = build_deplist($deplist);
			}
		    }
		}
	    }
	}
	if ($change) {
	    change_state( \$pkg, 'Dep-Wait' );
	    log_ta( $pkg, "--merge-all" );
	    $db{$key} = $pkg;
	    print "Auto-Dep-Waiting ${key}_$pkg->{'Version'}\n" if $conf->get('VERBOSE');
	}
    }
}

sub usage () {
    my $prgname;
    ($prgname = $0) =~ s,^.*/,,;
    print <<"EOF";
Usage: $prgname <options...> <package_version...>
Options:
    -v, --verbose:    Verbose execution.
    --take:           Take package for building [default operation]
    -f, --failed:     Record in database that a build failed due to
                      deficiencies in the package (that are not
                      fixable without a new source version).
    -u, --uploaded:   Record in the database that the packages build
                      correctly and were uploaded.
    -n, --no-build:   Record in the database that the packages are not
                      desired for m68k and should not appear in listings
                      even if they are out of date.
    --dep-wait:       Record in the database that the packages are waiting
                      for some source dependencies to become available
    --merge-quinn:    Merge quinn-diff output into database.
    --merge-packages: Merge Packages files into database.
    --pretend-avail:  Pretend that given packages are available now and give
                      free packages waiting for them
    -i SRC_PKG, --info SRC_PKG: Show information for source package
    -l STATE, --list=STATE: List all packages in state STATE; can be
                      combined with -U to restrict to a specific user; STATE can
                      also be 'all'
    -m MESSAGE, --message=MESSAGE: Give reason why package failed or
                      source dependency list
                      (used with -f, --dep-wait, and --binNMU)
    -o, --override:   Override another user's lock on a package, i.e.
                      take it over; a notice mail will be sent to the other user
    -U USER, --user=USER: select user name for which listings should
                      apply, if not given all users are listed.
                      if -l is missing, set user name to be entered in db;
                      usually automatically choosen
    --import FILE:    Import database from a ASCII file FILE
    --export FILE:    Export database to a ASCII file FILE

The remaining arguments (depending on operation) usually start with
"name_version", the trailer is ignored. This allows to pass the names
of .dsc files, for which file name completion can be used.

--merge-packages and --merge-quinn take Package/quin--diff file names
on the command line or read stdin. --list needs nothing more on the
command line. --info takes source package names (without version).
EOF
    exit 1;
}

sub pkg_version_eq ($$) {
    my $pkg = shift;
    my $version = shift;

    return 1
	if (defined $pkg->{'Binary-NMU-Version'}) and
	version_compare(binNMU_version($pkg->{'Version'},
				       $pkg->{'Binary-NMU-Version'}),'=', $version);
    return version_compare( $pkg->{'Version'}, "=", $version );
}<|MERGE_RESOLUTION|>--- conflicted
+++ resolved
@@ -121,22 +121,6 @@
     $conf->set('DB_LIST_STATE', ($1 eq "all") ? "" : $1);
 }
 
-<<<<<<< HEAD
-$op_mode = $category ? "set-failed" : "set-building"
-    if !$op_mode; # default operation
-$list_order = $list_state eq "failed" ? 'fPcpsn' : 'PScpsn'
-    if !defined($list_order) || !$list_order;
-$distribution ||= "unstable";
-die "Bad distribution '$distribution'\n"
-    if !isin($distribution, @conf::distributions);
-$conf::dbbase =~ m#^([^/]+/)#;
-$transactlog = "$conf::basedir/$1$conf::transactlog";
-
-if ($verbose) {
-    my $version = '$Revision$ $Date$ $Author$';
-    $version =~ s/(^\$| \$ .*$)//g;
-    print "wanna-build $version on $conf::dbbase\n";
-=======
 $conf->set('DB_OPERATION', $conf->get('DB_CATEGORY') ? "set-failed" : "set-building")
     if !$conf->get('DB_OPERATION'); # default operation
 $conf->set('DB_LIST_ORDER', $conf->get('DB_LIST_STATE') eq "failed" ? 'fPcpsn' : 'PScpsn')
@@ -150,7 +134,6 @@
     print "wanna-build (Debian sbuild) $version ($release_date) on " . $conf->get('HOSTNAME') . "\n";
     print "Using database " . $conf->get('DB_BASE_NAME') . "\n"
 	if defined($conf->get('DB_BASE_NAME'));
->>>>>>> 52332cc6
 }
 
 if (!@ARGV && !isin( $conf->get('DB_OPERATION'), qw(list merge-quinn merge-partial-quinn import export
