#!/usr/bin/perl
#
# Run debootstrap and add a few other files needed to create a working
# sbuild chroot.
# Copyright © 2004 Francesco P. Lovergine <frankie@debian.org>.
# Copyright © 2007-2008 Roger Leigh <rleigh@debian.org>.
#
# This program is free software: you can redistribute it and/or modify
# it under the terms of the GNU General Public License as published by
# the Free Software Foundation, either version 2 of the License, or
# (at your option) any later version.
#
# This program is distributed in the hope that it will be useful, but
# WITHOUT ANY WARRANTY; without even the implied warranty of
# MERCHANTABILITY or FITNESS FOR A PARTICULAR PURPOSE.  See the GNU
# General Public License for more details.
#
# You should have received a copy of the GNU General Public License
# along with this program.  If not, see
# <http://www.gnu.org/licenses/>.
#
#######################################################################

use strict;
use warnings;

use Sbuild::ChrootSetup qw(update distupgrade);

package Conf;

use Sbuild::Conf;

BEGIN {
    use Exporter ();
    our (@ISA, @EXPORT);

    @ISA = qw(Exporter Sbuild::Conf);

    @EXPORT = qw();
}

sub init_allowed_keys {
    my $self = shift;

    $self->SUPER::init_allowed_keys();

    my $keyring = '';
    $keyring = '/etc/apt/trusted.gpg'
	if -f '/etc/apt/trusted.gpg';

    my %createchroot_keys = (
	'FOREIGN'				=> {
	    DEFAULT => 0
	},
	'INCLUDE'				=> {
	    DEFAULT => ''
	},
	'EXCLUDE'				=> {
	    DEFAULT => ''
	},
	'COMPONENTS'				=> {
	    DEFAULT => 'main'
	},
	'RESOLVE_DEPS'				=> {
	    DEFAULT => 1
	},
	'KEEP_DEBOOTSTRAP_DIR'			=> {
	    DEFAULT => 0
	},
	'KEYRING'				=> {
	    DEFAULT => $keyring
	},
	'SETUP_ONLY'				=> {
	    DEFAULT => 0
	},
	'MAKE_SBUILD_TARBALL'				=> {
	    DEFAULT => ''
	},
	'KEEP_SBUILDCHROOT_DIR'			=> {
	    DEFAULT => 0
	},
    );

    $self->set_allowed_keys(\%createchroot_keys);
}

package Options;

use Sbuild::OptionsBase;
use Sbuild::Conf;

BEGIN {
    use Exporter ();
    our (@ISA, @EXPORT);

    @ISA = qw(Exporter Sbuild::OptionsBase);

    @EXPORT = qw();
}

sub set_options {
    my $self = shift;

    $self->add_options(
	"arch=s" => sub {
	    $self->set_conf('ARCH', $_[1]);
	},
	"foreign" => sub {
	    $self->set_conf('FOREIGN', 0);
	},
	"resolve-deps" => sub {
	    $self->set_conf('RESOLVE_DEPS', 1)
	},
	"no-resolve-deps" => sub {
	    $self->set_conf('RESOLVE_DEPS', 0)
	},
	"keep-debootstrap-dir" => sub {
	    $self->set_conf('KEEP_DEBOOTSTRAP_DIR', 1)
	},
	"exclude=s" => sub {
	    $self->set_conf('EXCLUDE', $_[1]);
	},
	"include=s" => sub {
	    $self->set_conf('INCLUDE', $_[1]);
	},
	"components=s" => sub {
	    $self->set_conf('COMPONENTS', $_[1]);
	},
	"keyring=s" => sub {
	    $self->set_conf('KEYRING', $_[1]);
	},
	"setup-only" => sub {
	    $self->set_conf('SETUP_ONLY', 1);
	},
	"make-sbuild-tarball=s" => sub {
	    $self->set_conf('MAKE_SBUILD_TARBALL', $_[1]);
	},
	"keep-sbuildchroot-dir" => sub {
	    $self->set_conf('KEEP_SBUILDCHROOT_DIR', 1);
	});
}

package main;

use POSIX;
use Getopt::Long qw(:config no_ignore_case auto_abbrev gnu_getopt);
use Sbuild qw(dump_file help_text version_text usage_error check_packages);
use Sbuild::ChrootPlain;
use Sbuild::Sysconfig;
use File::Path qw(mkpath rmtree);
use File::Temp ();
use File::Copy;
use Cwd qw(abs_path);

sub add_items ($@);
sub makedir ($$);

my $conf = Conf->new();
exit 1 if !defined($conf);
my $options = Options->new($conf, "sbuild-createchroot", "8");
exit 1 if !defined($options);


usage_error("sbuild-createchroot",
	    "Incorrect number of options") if (@ARGV <3 || @ARGV >4);

# Make sure fakeroot and build-essential are installed
$conf->set('INCLUDE', add_items($conf->get('INCLUDE'),
				"fakeroot",
				"build-essential",
				"debfoster"));

my $suite = $ARGV[0];
# Create the target directory in advance so abs_path (which is buggy)
# won't fail.  Remove if abs_path is replaced by something better.
makedir($ARGV[1], 0700);
my $target = abs_path($ARGV[1]);
my $mirror = $ARGV[2];
my $script = undef;

$script = $ARGV[3] if $#ARGV == 3;

if ($conf->get('VERBOSE')) {
    print "I: SUITE: $suite\n";
    print "I: TARGET: $target\n";
    print "I: MIRROR: $mirror\n";
    print "I: SCRIPT: $script\n" if (defined($script));
}

my @args = ("--arch=" . $conf->get('ARCH'),
	    "--variant=buildd");
push @args, "--verbose" if $conf->get('VERBOSE');
push @args, "--foreign" if $conf->get('FOREIGN');
push @args, "--keep-debootstrap-dir" if $conf->get('KEEP_DEBOOTSTRAP_DIR');
push @args, "--include=" . $conf->get('INCLUDE') if $conf->get('INCLUDE');
push @args, "--exclude=" . $conf->get('EXCLUDE') if $conf->get('EXCLUDE');
push @args, "--components=" . $conf->get('COMPONENTS')
    if $conf->get('COMPONENTS');
push @args, "--keyring=" . $conf->get('KEYRING') if $conf->get('KEYRING');
push @args, $conf->get('RESOLVE_DEPS') ?
    "--resolve-deps" : "--no-resolve-deps";
push @args, "$suite", "$target", "$mirror";
push @args, "$script" if $script;

if ($conf->get('VERBOSE')) {
    print "I: Running debootstrap " . join(' ',@args) . "\n";
}

# Run debootstrap with specified options.
if (!$conf->get('SETUP_ONLY')) {
    !system("/usr/sbin/debootstrap", @args) or die "E: Error running debootstrap";
}

# Set up minimal /etc/hosts.
my $hosts = "${target}/etc/hosts";
open(HOSTS, ">$hosts")
    or die "Can't open $hosts for writing";
print HOSTS "127.0.0.1 " . $conf->get('HOSTNAME') . " localhost";
close HOSTS or die "Can't close $hosts";

# Display /etc/hosts.
print "I: Configured /etc/hosts:\n";
dump_file("$hosts");

# Set up minimal /usr/sbin/policy-rc.d.
my $policy_rc_d = "${target}/usr/sbin/policy-rc.d";
open(POLICY_RC_D, ">$policy_rc_d")
    or die "Can't open $policy_rc_d for writing";
print POLICY_RC_D <<"EOF";
#!/bin/sh
echo "All runlevel operations denied by policy" >&2
exit 101
EOF

close POLICY_RC_D or die "Can't close $policy_rc_d";

!system("chown", "root:", "$policy_rc_d")
    or die "E: Failed to set root: ownership on $policy_rc_d";
!system("chmod", "0775", "$policy_rc_d")
    or die "E: Failed to set 0755 permissions on $policy_rc_d";

# Display /usr/sbin/policy-rc.d.
print "I: Configured /usr/sbin/policy-rc.d:\n";
dump_file("$policy_rc_d");



# Set up minimal /etc/apt/sources.list
my $sources = "${target}/etc/apt/sources.list";
my $comps = join(' ',split(/,/,$conf->get('COMPONENTS')));
open(SOURCES, ">$sources")
    or die "Can't open $sources for writing";
print SOURCES "deb $mirror $suite $comps\n";
print SOURCES "deb-src $mirror $suite $comps\n";
close SOURCES or die "Can't close $sources";

# Display /etc/apt/sources.list.
print "I: Configured APT /etc/apt/sources.list:\n";
dump_file("${target}/etc/apt/sources.list");
print "I: Please add any additional APT sources to ${target}/etc/apt/sources.list\n";

# Write out schroot chroot configuration.
my $chrootname = "${suite}-" . $conf->get('ARCH') . "-sbuild";

<<<<<<< HEAD
# Determine the schroot chroot configuration to use.
my $config_entry;
my $arch = $conf->get('ARCH');
if ($conf->get('MAKE_SBUILD_TARBALL')) {
    my $tarball = $conf->get('MAKE_SBUILD_TARBALL');

    # Default to using tar gzip compression if unable to determine compression
    # mode via file extension.
    if ($tarball !~ /\.(tgz|tbz|tlz|txz|tar(\.(gz|bz2|lz|xz))?)$/) {
        print "I: Renaming sbuild tarball '$tarball' to '$tarball.tgz'\n";
        $tarball .= ".tgz";
        $conf->set('MAKE_SBUILD_TARBALL', $tarball);
    }
=======
if (-d "/etc/schroot/chroot.d") {
    # TODO: Don't hardcode path
    my $SCHROOT_CONF =
	new File::Temp( TEMPLATE => "$chrootname-XXXXXX",
			DIR => "/etc/schroot/chroot.d",
			UNLINK => 0)
	or die "Can't open schroot configuration file: $!\n";
>>>>>>> e0583348

    $config_entry = <<"EOF";
[$chrootname]
type=file
description=Debian $suite/$arch autobuilder
file=$tarball
priority=3
groups=root,sbuild
root-groups=root,sbuild
EOF
} else {
    $config_entry = <<"EOF";
[$chrootname]
type=directory
description=Debian $suite/$arch autobuilder
directory=$target
groups=root,sbuild
root-groups=root,sbuild
EOF
}

if (-d "/etc/schroot/chroot.d") {
    # TODO: Don't hardcode path
    my $SCHROOT_CONF =
	new File::Temp( TEMPLATE => "$chrootname.XXXXXX",
			DIR => "/etc/schroot/chroot.d",
			UNLINK => 0)
	or die "Can't open schroot configuration file: $!\n";

    print $SCHROOT_CONF "$config_entry";

    my ($personality, $personality_message);
    # Detect whether personality might be needed.
    if ($conf->get('ARCH') ne $conf->get('HOST_ARCH')) {
	# Take care of the known case(s).
	if ($conf->get('ARCH') eq 'i386' &&
	    $conf->get('HOST_ARCH') eq 'amd64') {
	    $personality='linux32';
	    $personality_message =
		"I: Added personality=$personality automatically (i386 on amd64).\n";
	}
	else {
	    $personality_message =
		"W: The selected architecture and the current architecture do not match\n" .
		"W: (" . $conf->get('ARCH') . " versus " . $conf->get('HOST_ARCH') . ").\n" .
		"I: You probably need to add a personality option (see schroot(1)).\n" .
		"I: You may want to report your use case to the sbuild developers so that\n" .
		"I: the appropriate option gets automatically added in the future.\n\n";
	}
    }

    # Add personality if detected.
    print $SCHROOT_CONF "personality=$personality\n" if $personality;

    # Needed to display file below.
    $SCHROOT_CONF->flush();

# Display schroot configuration.
print "I: schroot chroot configuration written to $SCHROOT_CONF.\n";
dump_file("$SCHROOT_CONF");
print "I: Please rename and modify this file as required.\n";
print $personality_message if $personality_message;
}

if (! -d "$Sbuild::Sysconfig::paths{'SBUILD_SYSCONF_DIR'}/chroot") {
    makedir("$Sbuild::Sysconfig::paths{'SBUILD_SYSCONF_DIR'}/chroot", 0775);
}

my $chrootlink = "$Sbuild::Sysconfig::paths{'SBUILD_SYSCONF_DIR'}/chroot/$chrootname";
if (-l $chrootlink) {
    unlink($chrootlink) or die "Can't unlink $chrootlink: $!";
} elsif (-e $chrootlink) {
    print STDERR "E: Can't remove $chrootlink: not a symbolic link\n";
    $chrootlink = undef;
}

if ((defined $chrootlink) && (! $conf->get('MAKE_SBUILD_TARBALL'))) {
    if (symlink($target, $chrootlink)) {
	print "I: sudo chroot configuration linked as $Sbuild::Sysconfig::paths{'SBUILD_SYSCONF_DIR'}/chroot/$chrootname.\n";
    } else {
	print STDERR "E: Failed to symlink $target to $chrootlink: $!\n";
    }
} else {
    print "W: Failed to symlink $target to $chrootlink: file already exists\n"
	unless defined $conf->get('MAKE_SBUILD_TARBALL');
}

if ($conf->get('ARCH') eq $conf->get('HOST_ARCH')) {
    my $session = Sbuild::ChrootPlain->new($conf, $target);
    if (defined($session)) {
	$session->set('Log Stream', \*STDOUT);

	if (!$session->begin_session()) {
	    print STDERR "E: Error creating chroot session: skipping apt update\n";
	} else {
	    print "I: Setting reference package list.\n";
	    check_packages($session, "set");

	    print "I: Updating chroot.\n";
	    my $status = update($session, $conf);
	    print "W: Failed to update APT package lists\n"
		if ($status);

	    $status = distupgrade($session, $conf);
	    print "W: Failed to upgrade chroot\n"
		if ($status);
	    $session->end_session();
	    $session = undef;
	}
    }
} else {
    print "W: The selected architecture and the current architecture do not match\n";
    print "W: (" . $conf->get('ARCH') . " versus " . $conf->get('HOST_ARCH') . ").\n";
    print "W: Not automatically updating APT package lists.\n";
    print "I: Run \"apt-get update\" and \"apt-get dist-upgrade\" prior to use.\n";
    print "I: Run \"sbuild-checkpackages --set\" to set reference package list.\n";
}

# This block makes the tarball chroot if one has been requested and delete
# the sbuild chroot directory created, unless it's been requested to keep the
# directory.
if ($conf->get('MAKE_SBUILD_TARBALL')) {
    my ($tmpfh, $tmpfile) = File::Temp->tempfile("XXXXXX");
    my @program_list;

    # Change program arguments accordingly
    if ($conf->get('MAKE_SBUILD_TARBALL') =~ /\.tar$/) {
        @program_list = ("/bin/tar", "-cf", "$tmpfile", "-C", "$target", "./");
    } elsif ($conf->get('MAKE_SBUILD_TARBALL') =~ /(\.tar\.gz|\.tgz)$/) {
        @program_list = ("/bin/tar", "-czf", "$tmpfile", "-C", "$target", "./");
    } elsif ($conf->get('MAKE_SBUILD_TARBALL') =~ /(\.tar\.bz2|\.tbz)$/) {
        @program_list = ("/bin/tar", "-cjf", "$tmpfile", "-C", "$target", "./");
    } elsif ($conf->get('MAKE_SBUILD_TARBALL') =~ /(\.tar\.lz|\.tlz)$/) {
        @program_list = ("/bin/tar", "--lzma", "-cf", "$tmpfile", "-C", "$target", "./");
    } elsif ($conf->get('MAKE_SBUILD_TARBALL') =~ /(\.tar\.xz|\.txz)$/) {
        @program_list = ("/bin/tar", "-cJf", "$tmpfile", "-C", "$target", "./");
    }

    system(@program_list) == 0 or die "Could not create chroot tarball: $?\n";

    move("$tmpfile", $conf->get('MAKE_SBUILD_TARBALL'));
    if (! $conf->get('KEEP_SBUILDCHROOT_DIR')) {
	rmtree("$target");
	print "I: chroot $target has been removed.\n";
    } else {
	print "I: chroot $target has been kept.\n";
    }
}

print "I: Successfully set up $suite chroot.\n";
print "I: Run \"sbuild-adduser\" to add new sbuild users.\n";

exit 0;

# Add items to the start of a comma-separated list, and remove the
# items from later in the list if they were already in the list.
sub add_items ($@) {
    my $items = shift;
    my @add = @_;

    my $ret = '';
    my %values;

    foreach (@_) {
	$values{$_} = '';
	$ret .= "$_,"
    }

    # Only add if not already used, to eliminate duplicates.
    foreach (split (/,/,$items)) {
	$ret .= "$_," if (!defined($values{$_}));
    }

    # Remove trailing comma.
    $ret =~ s/,$//;

    return $ret;
}

sub makedir ($$) {
    my $dir = shift;
    my $perms = shift;

    mkpath($dir,
	   { mode => $perms,
	     verbose => 1,
	     error => \my $error
	   });

    for my $diag (@$error) {
	my ($file, $message) = each %$diag;
	print "E: Can't make directory $file: $message\n";
    }
}<|MERGE_RESOLUTION|>--- conflicted
+++ resolved
@@ -262,7 +262,6 @@
 # Write out schroot chroot configuration.
 my $chrootname = "${suite}-" . $conf->get('ARCH') . "-sbuild";
 
-<<<<<<< HEAD
 # Determine the schroot chroot configuration to use.
 my $config_entry;
 my $arch = $conf->get('ARCH');
@@ -276,15 +275,6 @@
         $tarball .= ".tgz";
         $conf->set('MAKE_SBUILD_TARBALL', $tarball);
     }
-=======
-if (-d "/etc/schroot/chroot.d") {
-    # TODO: Don't hardcode path
-    my $SCHROOT_CONF =
-	new File::Temp( TEMPLATE => "$chrootname-XXXXXX",
-			DIR => "/etc/schroot/chroot.d",
-			UNLINK => 0)
-	or die "Can't open schroot configuration file: $!\n";
->>>>>>> e0583348
 
     $config_entry = <<"EOF";
 [$chrootname]
@@ -309,7 +299,7 @@
 if (-d "/etc/schroot/chroot.d") {
     # TODO: Don't hardcode path
     my $SCHROOT_CONF =
-	new File::Temp( TEMPLATE => "$chrootname.XXXXXX",
+	new File::Temp( TEMPLATE => "$chrootname-XXXXXX",
 			DIR => "/etc/schroot/chroot.d",
 			UNLINK => 0)
 	or die "Can't open schroot configuration file: $!\n";
