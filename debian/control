--- conflicted
+++ resolved
@@ -39,12 +39,3 @@
  most architectures to build binary packages from source packages.
  buildd schedules work from information it gets from the wanna-build
  database; sbuild does the grunt-work.
-<<<<<<< HEAD
-=======
-
-Package: buildd
-Architecture: all
-Depends: ${perl:Depends}, sbuild (>= 0.58), dupload, cron, exim4 | mail-transport-agent
-Description: Build daemon for automatically compiling Debian packages
- buildd is a build daemon which will compile Debian packages automatically.
->>>>>>> 6c6c9499
