--- conflicted
+++ resolved
@@ -11,11 +11,7 @@
 Package: libsbuild-perl
 Architecture: all
 Section: perl
-<<<<<<< HEAD
-Depends: ${misc:Depends}, ${perl:Depends}, perl-modules, libfilesys-df-perl, libio-zlib-perl, adduser, apt, apt-utils, exim4 | mail-transport-agent, dpkg-dev, devscripts (>= 2.10.26), dctrl-tools, schroot (>= 1.4.12), libdpkg-perl (>= 1.15.5)
-=======
-Depends: ${misc:Depends}, ${perl:Depends}, perl-modules, libfilesys-df-perl, libio-zlib-perl, libmime-lite-perl, adduser, apt, exim4 | mail-transport-agent, dpkg-dev, devscripts (>= 2.10.26), dctrl-tools, schroot (>= 1.1.6)
->>>>>>> 28f3d0e6
+Depends: ${misc:Depends}, ${perl:Depends}, perl-modules, libfilesys-df-perl, libio-zlib-perl, libmime-lite-perl, adduser, apt, apt-utils, exim4 | mail-transport-agent, dpkg-dev, devscripts (>= 2.10.26), dctrl-tools, schroot (>= 1.4.12), libdpkg-perl (>= 1.15.5)
 Replaces: sbuild (<= 0.58.4-1)
 Description: Tool for building Debian binary packages from Debian sources
  The sbuild suite of programs (wanna-build, buildd and sbuild) are
