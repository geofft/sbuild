sbuild (0.63.0-1) unstable; urgency=low

  [ Wookey ]
<<<<<<< HEAD
  * Support for cross-compiling has been added.  This includes the
    addition of $host and $build configuration variables, with
    corresponding --host and --build command-line options.  This
    includes the addition of a new 'xapt' dependency resolver.
    - Merge cross-build support (thanks to Hector Oron,
      Closes: #610689).
    - Add multiarch cross-build support.
=======
  * Merge cross-build support (thanks to Hector Oron)
  * Add multiarch cross-build support
>>>>>>> d798c6eb

  [ Roger Leigh ]
  * The deprecated 'internal' dependency resolver has been removed,
    along with the configuration variables $apt_policy,
    $check_depends_algorithm and $resolve_virtual, and the
    command-line option --check-depends-algorithm.  The 'apt'
    resolver is the default replacement for 'internal'.
    (Closes: #622788)
  * Support for watches has been removed.  The configuration
    variables $check_watches, $ignore_watches_no_build_deps and
    $watches (and obsolete variables @ignore_watches_no_build_deps
    and %watches) have also been removed.
  * sbuild-stats and support for build time and space statistics
    recording has been removed.  These statistics are recorded in
    both the build log and are available as build metadata
    internally.  The statistics recorded in the database were not
    particularly informative; storing the statistics in a proper
    relational database is recommended.  The configuration variables
    $avg_time_db and $avg_space_db have been removed. 

 -- Roger Leigh <rleigh@debian.org>  Sun, 22 Jan 2012 18:20:21 +0000

sbuild (0.62.6-1) unstable; urgency=low

  * New release.
  * All changes backported from buildd-0.61.0 branch.
  * sbuild.1: Add --chroot to synopsis (Closes: #635203).
  * sbuild:
    - --jobs is an alias for -j, to match documented behaviour
      (Closes: #635250).
    - The use of alternatives in Build-Depends and Build-Depends-Indep
      may be turned on or off by the configuration variable
      $resolve_alternatives.  It may also be enabled or disabled at
      build time using the --resolve-alternatives and
      --no-resolve-alternatives options, respectively.
    - Correctly support chroot namespaces, to work with schroot 1.5.x
      (Closes: #612630).
    - Support Build-Depends-Arch and Build-Conflicts-Arch fields in
      debian/control.  These may be manually set with
      --add-depends-arch and --add-conflicts-arch, respectively.

 -- Roger Leigh <rleigh@debian.org>  Wed, 07 Dec 2011 20:41:43 +0000

sbuild (0.62.5-1) unstable; urgency=low

  * New release.
  * sbuild:
    - Correct use of Dpkg::Version for version parsing, to ensure
      correct behaviour when using native package versions and epochs.
    - Don't require an exact version when building a package directly
      from a source tree.

 -- Roger Leigh <rleigh@debian.org>  Wed, 13 Jul 2011 19:56:05 +0100

sbuild (0.62.4-1) unstable; urgency=low

  * New release.
  * sbuild:
    - Failing lintian checks are highlighted in red, and passes in
      green (Closes: #631060).
    - The distribution in the build summary is coloured yellow if it
      does not match the distribution in the changelog.  This is to
      indicate that there may be a potential problem, such as
      potentially uploading a package intended for experimental to
      unstable by building for unstable by accident.
    - lintian test results are also coloured to highlight success and
      failure.
    - Log colouring may now be disabled using $log_colour.
    - sbuild only permits building one source package at once.
      Previously sbuild would allow building of more than one package
      in a single invocation.  Making this change means that the exit
      status will always be the status of the build rather than the
      last build, and it also means the logging is simplified and may
      be started earlier.
    - Now that the main log has been removed, and packing of a source
      tree takes place before starting the build for real, we no longer
      create a log file in the build tree, confusing "dpkg-source -b"
      (Closes: #612324).
    - Added new directory /var/lib/sbuild/build to hold build trees for
      sbuild when building.  This will be bind mounted on /build inside
      the chroot following an update to the schroot sbuild and buildd
      fstab configuration for schroot.  This saves significant amounts
      of space when using LVM snapshot chroots, and it also makes it
      easier to preserve build trees for failing builds when using
      snapshots.
    - Extra environment variables to be set when running
      dpkg-buildpackage may now be set using $build_environment
      (Closes: #631595).  These variables will supplement the existing
      environment (e.g. PATH, LD_LIBRARY_PATH), and will not be subject
      to filtering with $environment_filter.
    - Existing hard-coded .dsc/.changes/dpkg-parsechangelog parsing has
      been replaced with use of Dpkg::Control.  Existing reimplmentation
      of the dpkg version comparison and regexes to split versions into
      epoch/version/revision have been replaced with use of
      Dpkg::Version.
  * sbuild-adduser: Use current sbuild-update options in example
    (Closes: #630791).

 -- Roger Leigh <rleigh@debian.org>  Sat, 25 Jun 2011 11:39:44 +0100

sbuild (0.62.3-1) unstable; urgency=low

  * New release.
  * sbuild:
    - The apt and internal resolvers will resolve some alternatives
      even when resolving alternative dependencies is disabled
      (Closes: #622832).  For relations involving the same package,
      the alternative will be permitted when the package names are
      the same for each alternative.  For example,
        foo (<< x) | foo (>= y) | bar
      will be reduced to
        foo (<< x) | foo (>= y)
      while
        foo | bar
      will be reduced to
        foo
    - The sbuild-schroot wrapper program has been removed; sbuild is
      now an arch-all package again.
    - Move lock directory to /var/lib/sbuild/chroot-lock, rather than
      using /var/lock/sbuild which could be a symlink to /run/lock on
      the host (Closes: #626826).  This means parallel builds won't
      block due to sharing the same lockfile.
    - Remove schroot buildd profile.  This will now be provided by
      the schroot package itself directly.  This requires schroot
      1.4.22 or greater.
    - Add lintian and piuparts results to build summary
      (Closes: #617450).
    - Remove directory correctly in postrm (Closes: #627641).  Thanks
      to Daniel Baumann.
    - Lock sbuild account on purge, and unlock on install
      (Closes: #619892).
    - Add -j option to run parallel builds (Closes: #626357).
    - Log build environment prior to starting a build.  This will be
      useful in diagnosing problems with a misconfigured chroot, such
      as missing HOME which can lead to misbuilds.
  * sbuild-createchroot:
    - Don't call ChrootSetup::basesetup after initial bootstrap; wait
      until actually running sbuild.  The users and groups used for
      chown don't exist at this point, leading to (harmless) failure.
      Closes: #622735.
    - Don't overwrite existing symlinks under /etc/sbuild/chroot
      (Closes: #608416).
  * sbuild-update:
    - Don't try to end the current chroot session if a signal is
      received and no session is in progress (Closes: #629005).
  * buildd:
    - init script starts buildd in runlevels 2-5 rather than S, and
      stops in 0, 1 and 6.
    - Lock buildd account on purge, and unlock on install.
  * buildd-mail:
    - Remove empty newline from .changes (Closes: #627854).
      ftp-master started refusing .changes files which have a trailing
      empty line (after the GPG end of signature).  It happens that
      mutt introduces one when signing GPG in traditional mode.  Other
      tools probably do too.  buildd-mail-wrapper should probably drop
      it automatically.  Thanks to Samuel Thibault.

 -- Roger Leigh <rleigh@debian.org>  Sat, 04 Jun 2011 00:01:13 +0100

sbuild (0.62.2-1) unstable; urgency=low

  * New release.
  * sbuild:
    - New options --no-apt-clean, --no-apt-update, --no-apt-upgrade and
      --no-apt-distupgrade have been added to allow these actions to be
      disabled even when set as the default in the configuration.
    - root is not required to be a member of the sbuild group in order
      to run schroot via the sbuild-schroot wrapper
      (Closes: #619128, #619002).
    - Don't require HOME to be set in the environment (Closes: #619288).
    - Work around broken build-essential on Ubuntu Lucid
      (Closes: #619526).  Thanks to Marc Deslauriers.
    - --keep-session is replaced by
      --purge-session=(always|successful|never).  This will allow the
      session to be purged for all, successful and no builds,
      respectively (Closes: #619332).
    - sources.list fragments stored in /etc/apt/sources.list.d have
      0644 permissions, so that normal users can run apt-cache in the
      chroot during a build (Closes: #620797).  Thanks to Julian Andres
      Klode for identifying this problem.
    - Log filtering may be disabled using $log_filter = 0 in the
      configuration (Closes: #620589).  The replacement text is now
      also surrounded with "«" and "»" so that strings such as CHROOT
      and BUILDDIR can't be confused with any actual appearance of the
      same string in the build log.
    - Log colouring may be disabled using $log_colour = 0 in the
      configuration.
    - Improve binNMU handling to permit binNMUs for multiarch packages
      (Closes: #620112).  Currently, binary NMUs use the current date
      in the new changelog entry, but co-installable packages require
      an identical changelog.  To avoid this, take the date from the
      previous changelog entry to ensure the same date for all binNMUs.
      Thanks to Anders Kaseorg for this patch.
    - Abort early if maintainer is not defined when performing a binNMU
      or appending a version suffix (Closes: #620758).
  * sbuild.conf:
    - Don't set a default value for $build_dir (Closes: #619416).
      This value is set each run, and so varies between builds when
      generating the configuration file.  Exclude from the generated
      output to prevent unnecessary differences between builds.
    - $purge_session uses the same purge modes as $purge_build_deps and
      $purge_build_directory, rather than a boolean value.
  * buildd:
    - Merge latest changes from buildd-0.61.0.

 -- Roger Leigh <rleigh@debian.org>  Tue, 05 Apr 2011 10:46:49 +0100

sbuild (0.62.1-1) unstable; urgency=high

  * New release.
  * Fixed security issue in the sbuild-schroot wrapper program which
    did not enforce sbuild group membership in order to allow users
    to access the chroots as user sbuild.

 -- Roger Leigh <rleigh@debian.org>  Sun, 20 Mar 2011 23:06:52 +0000

sbuild (0.62.0-1) unstable; urgency=low

  * New release.
  * debian/control:
    - Build-Depend upon libexception-class-perl.
  * sbuild:
    - Resolvers:
      + 'apt' is now the default build dependency resolver.  Users should
        not see any significant changes compared with the old 'internal'
        resolver.  Please note that you may need to generate a GPG key
        for the local archive created for dependency package
        installation, if one does not already exist; see sbuild-update
        (--keygen) for further details.
      + The 'internal' build dependency resolver is deprecated.  It is
        not recommended for future use, and will be removed once it is no
        longer used by the buildd infrastructure.  Please use the 'apt'
        resolver as a drop-in replacement.
      + The 'aptitude' build dependency resolver will, unlike 'apt' and
        'internal', consider alternative dependencies by default, rather
        than only using the first alternative.  This is intended to both
        preserve backward compatibility, and make the 'aptitude'
        resolver the preferred choice for more complex situations, such
        as building for experimental.
      + The aptitude resolver can resolve complex dependencies, e.g.
        A | B, where A is uninstallable now correctly falls back to B.
        This is not the case for the internal or apt resolvers, which by
        intent do not make use of alternatives (they use the first
        alternative only.  sbuild now has full support for resolving
        alternatives, but this is not the default behaviour
        (Closes: #403246).  Please see #614807 for a proposed description
        of autobuilder-imposed build dependency restrictions in Policy.
      + All build dependency resolvers run dpkg with --force-confold.
        This means packages with modified conffiles in the chroot to not
        cause build failure.  This includes /etc/services and
        /etc/protocols from netbase (Closes: #576508).
    - Logging:
      + Long paths such as the chroot location and the build directory
        inside the chroot are now filtered in the build log and replaced
        with small, constant, abbreviations (Closes: #605763).  This makes
        the build logs comparable between builds with tools such as
        diff(1).
      + Logging messages have been improved, and important messages are
        now coloured when running interactively (does not affect log
        files).  Errors, warnings and informational messages are coloured
        red, yellow and green, respectively.  Build status is coloured
        green for success and red for all failure conditions.
      + Build log mails are now compressed and mailed in MIME format by
        default, together with a copy of the .changes file.  The old
        behaviour (plain mailing of uncompressed logs) may be restored by
        setting $mime_build_log_mails=0 in the configuration, and
        compression may also be disabled in the MIME mails by setting
        $compress_build_log_mails=0.  Note that it is no longer possible
        to send compressed log mails unless MIME mailing is enabled.
        Thanks to Philipp Kern for implementing this.
    - Error handling:
      + In order to handle errors more robustly, the build code now has
        initial support for exception handling.  Normal operation will
        not be affected, but fatal errors may be logged in a different
        order than seen previously.  Fatal errors will now be seen at the
        end of the build log, which should make it easier to spot
        problems.
      + sbuild now always cleans up fully when receiving a termination
        signal such as SIGINT or SIGTERM.  Note that you may need to wait
        while the cleanup actions are performed, or the current task is
        completed prior to initiating cleanup.  When running
        interactively, hitting Ctrl-C will sent SIGINT to the entire
        process group; doing this while apt-get or aptitude are running
        will potentially leave dpkg in an inconsistent state, so aborting
        at this point is not recommended.  Sending a SIGTERM to the
        sbuild process will always work cleanly.
    - General:
      + sbuild now performs an apt dist-upgrade at the start of each
        build by default, rather than an upgrade.  This is to reduce the
        amount of manual administration required to keep chroots up to
        date, and is not much more risky than upgrade in this context.
      + A new option, --keep-session, has been added (Closes: #609658).
        This prevents the automatic removal of session-managed snapshot
        chroots.  Previously, snapshots would not be deleted if purging
        of the build directory or build dependencies was disabled, but
        this was not always desirable, hence it is now configurable
        separately.
      + Internally, building and other actions in the chroot are
        performed by the 'sbuild' system user, where previously the user
        invoking sbuild would be used instead.  The aim of this change is
        to separate privileges to increase security and reduce the chance
        of accidental or deliberate tampering of the build environment.
        While the latter is not addressed by these changes, this will be
        taken care of during future architectural changes.
      + The sbuild package build directory created inside the chroot now
        has a reduced name length.  It's now /build/packagename-XXXXXX
        where XXXXXX are random characters.  This helps reduce the chance
        of hitting path length restrictions on some architectures,
        particularly when using sockets.
  * wanna-build:
    - The wanna-build database has been removed entirely.  This part of
      the sbuild package was not used, and was not maintained for some
      time.  Users wishing to use wanna-build should investigate the
      version in the wanna-build.git repository used by the Debian
      autobuilding infrastructure.  This version is actively maintained
      and in continual use.
  * sbuild.conf:
    - sbuild.conf is now automatically generated from the help text and
      defaults in the source code.  This means that the examples will
      always be syntactically correct, the help text will always be
      current, and the defaults will always match the defaults in the
      source code (Closes: #609932, #610995).
    - Non-scalar (or reference) types are deprecated in sbuild.conf.
      This is because it is not possible to tell the difference between
      an empty and an undefined value.  Values using array or hash
      types should use the equivalent array reference or hash
      reference, which have been supported for some time.  The old
      style array and hash values will remain supported for now, but
      will be removed in a future release.
  * buildd.conf:
    - Automatically generated like sbuild.conf.  As for sbuild.conf,
      non-scalar types are deprecated.
  * sbuild.conf.5:
    - All of the allowed values in sbuild.conf are now documented in a
      new sbuild.conf(5) manual page.  Like sbuild.conf, this is
      entirely generated from the source code, so will always match the
      defaults for the same sbuild version.
  * buildd.conf.5:
    - New manual page.  Like sbuild.conf(5), this documents all allowed
      values.

 -- Roger Leigh <rleigh@debian.org>  Wed, 16 Mar 2011 16:10:31 +0000

sbuild (0.61.0-1) unstable; urgency=low

  * sbuild:
    - The apt and aptitude build dependency resolvers now use only the
      first alternative in alternative dependencies.  The other
      alternatives are stripped out entirely.  This makes the apt and
      aptitude resolvers behave exactly like the internal resolver.
      Note that this is configurable with the $resolve_alternatives
      option, so alternative resolving may be re-enabled with this
      option if desired.  This is useful for e.g. backports, but not
      for unstable where the strict consistency and reproducibility
      offered by only using the first alternative is required.
    - The aptitude resolver now runs dpkg with --force-confold, to
      match the behaviour of internal and apt.  This prevents failure
      when installing netbase into the build chroot, for example.

 -- Roger Leigh <rleigh@debian.org>  Wed, 23 Feb 2011 13:08:58 +0000

sbuild (0.60.9-1) unstable; urgency=low

  * New release.
  * sbuild:
    - Don't automatically generate local archive signing key if
      missing (Closes: #607945).  If missing, abort build with an error
      message and instructions for how to generate the key.
    - Do not filter out environment variables starting with DEBIAN_ by
      default (Closes: #608659).  Thanks to Modestas Vainius.
    - Do not filter out PATH environment variable (Closes: #610997).
      Note this is not the user's PATH, but the $path in sbuild.conf.
    - Aptitude resolver defines a custom SolutionCost in order to
      improve resolver behaviour (Closes: #608789).  Thanks to
      Modestas Vainius.
    - When running apt-get, use "-o APT::Install-Recommends=false"
      rather than "--no-install-recommends" in order to support older
      releases (Closes: #609811).  Thanks to Marc Deslauriers.
    - Purging the package removes generated files in /etc/sbuild/chroot
      and /var/lib/sbuild (Closes: #608412).
    - The architecture specified with --arch (defaulting to the host
      system architecture) must match the chroot architecture
      (Closes: #609151).  This was previously allowed to be superceded
      by the chroot architecture.  This change is to avoid any abiguity
      regarding the host/build architecture for the package being built.
    - Add --no-arch-all option to force not building arch-all packages
      (Closes: #613401).  Thanks to Sebastian Harl for this patch.
  * sbuild-createchroot:
    - Use less restrictive permissions on chroot directory and schroot
      configuration file (Closes: #608414).  The chroot now has 0755
      permissions, and the schroot configuration 0644.
    - Don't require sudo access (Closes: #608429).  The
      Sbuild::ChrootPlain module used to run commands inside the newly-
      created chroot was using sudo to run commands when already
      running as root.  sudo is no longer used when root.
    - Remove use statement which prevented command-line options being
      registered (Closes: #610007, #607606).  Command-line options now
      work correctly.
  * sbuild.conf:
    - $environment filter is syntactically correct (Closes: #610997).
      Thanks to Jakub Wilk.
    - $apt_allow_unauthenticated is documented to use apt-secure(8)
      (Closes: #608971).
  * sbuild.1:
    - Document the temporary local archive used by the apt and aptitude
      build dependency resolvers to store and install dummy dependency
      packages (Closes: #608972).

 -- Roger Leigh <rleigh@debian.org>  Mon, 14 Feb 2011 20:37:05 +0000

sbuild (0.60.8-1) unstable; urgency=low

  * New release.
  * sbuild:
    - Don't use user's default GPG configuration and keyrings for
      signing archives; use sbuild archive signing keys only
      (Closes: #606668).  Thanks to Simon McVittie for this patch.
    - Use an empty directory as GPG homedir.
    - Don't run "apt-get update" to update local archive; copy files
      directly into /var/lib/apt/lists.  This means the remote mirror
      lists can't be updated during a build, and it also saves the
      time needed to update the lists an additional two times.

 -- Roger Leigh <rleigh@debian.org>  Sun, 12 Dec 2010 19:24:11 +0000

sbuild (0.60.7-1) unstable; urgency=low

  * New release.
  * Correct building of dependency package using the apt and aptitude
    resolver, where /tmp is not shared with the host (Closes: #606278).

 -- Roger Leigh <rleigh@debian.org>  Wed, 08 Dec 2010 21:47:11 +0000

sbuild (0.60.6-1) unstable; urgency=low

  [ Roger Leigh ]
  * New release.
  * sbuild:
    - sbuild now sanitises its environment when running external
      commands.
    - sbuild no longer generates the files REDO and SBUILD-REDO-DUMPED.
    - sbuild now has a testsuite.
    - apt and aptitude build-dependency resolvers now use a local apt
      archive, which improves the behaviour of the apt resolver (the
      dependency package will no longer be removed in some situations).
    - Workaround uninstallable sysvinit on Ubuntu, where sysvinit is
      still present in the build-essential package list.  Thanks to
      Jamie Strandboge.
  * sbuild-update:
    - sbuild-update works on multiple chroots (Closes: #604715).
    - sbuild-update works with multiple architectures (Closes: #606001).
      Thanks to Ansgar Burchardt for this patch.
    - sbuild-update now has a --keygen option to generate signing keys
      for temporary apt archives.
  * sbuild.1: Update description of --maintainer (Closes: #605745).
    Thanks to Jakub Wilk.
  * Sbuild::ConfBase: Only use MAILTO_HASH if defined (Closes: #589615).
    Thanks to Marc Dequènes for this patch.

  [ Modestas Vainius ]
  * sbuild:
    - Do not skip purging of build directory if chroot is cloned
      (Closes: #605997).  This is necessary if /build in chroots is
      (bind-)mounted to the outside of the session.  However, if /build
      is part of the cloned session, $purge_build_directory='never'
      could be used in order to avoid wasting time when the session
      ends.

 -- Roger Leigh <rleigh@debian.org>  Tue, 07 Dec 2010 21:08:28 +0000

sbuild (0.60.5-1) unstable; urgency=low

  * Chroot upgrade and dist-upgrade commands run with
    "dpkg --force-confold" as done for build dependency installation
    (Closes: #603397).  Thanks to Loïc Minier.

 -- Roger Leigh <rleigh@debian.org>  Sat, 13 Nov 2010 18:43:25 +0000

sbuild (0.60.4-1) unstable; urgency=low

  * New release.
  * Allow the user to specify chroot namespaces in the distribution
    name (Closes: #602789).
  * Revert default build dependency resolver to 'internal' for the
    time being.

 -- Roger Leigh <rleigh@debian.org>  Tue, 09 Nov 2010 19:46:38 +0000

sbuild (0.60.3-1) unstable; urgency=low

  * New release.
  * sbuild-createchroot:
    - Allow direct creation of tarballs from chroots, with various
      options for compression (Closes: #545215).  Thanks to Andres
      Mejia.
  * sbuild-update:
    - sbuild-clean functionality has been merged into sbuild-update.
      Thanks to Andres Mejia.
  * sbuild:
    - Dependency resolving:
      . 'aptitude' is now the default dependency resolver.  Users
        wishing to use the old resolver should set
        $build_dep_resolver='internal' in their configuration.
      . The aptitude resolver can resolve complex dependencies.
        A | B, where A is uninstallable now correctly falls back to B
        (Closes: #403246).
      . Removal of Build-Conflicts now works, due to using apt-get
        or aptitude to perform the removal (Closes: #464376).
      . Default to not enabling virtual dependency resolving with the
        internal resolver ($resolve_virtual=0).  This is to avoid
        changing the historical behaviour by default.
    - Don't set Sbuild::debug_level to undef (Closes: #602318).
      Thanks to Andres Mejia.
    - Add debuild-like feature to run sbuild on an unpacked source
      tree (Closes: #551311).  In addition to specifying a package
      version to build, or a source package .dsc, a directory may be
      used.  This will be packaged with 'dpkg-source -b' prior to
      building.  Thanks to Andres Mejia.
    - Add support for running lintian after a build.  Thanks to Andres
      Mejia.
    - Add support for running external commands before and after a
      build, and during chroot setup and cleanup.  These may be used
      to run piuparts, for example.  Thanks to Andres Mejia.
  * Run sbuild-* chroot maintenance commands in the 'source' chroot
    namespace for chroots providing such a facility (Closes: #567505).
    This means that update/distupgrade etc. operations will occur in
    the source volume for lvm-snapshot and btrfs-snapshot chroot types.
    Note that the sbuild chroot lock (/var/lock/sbuild) may be copied
    into cloned chroots if a build is started during a maintenance
    operation and the build will block until the operation is completed.

 -- Roger Leigh <rleigh@debian.org>  Mon, 08 Nov 2010 17:07:40 +0000

sbuild (0.60.2-1) unstable; urgency=low

  * New release.
  * sbuild:
    - Dependency resolving:
      . The aptitude build dependency resolver now sets
        Aptitude::CmdLine::Ignore-Trust-Violations based upon the
        $apt_allow_unauthenticated option (Closes: #588035).  Thanks to
        Ansgar Burchardt for this patch.
      . Improve handling of alternative build dependencies and Provides
        using the interal build dependency resolver.  (Closes: #586275,
        #578810, #591187, #591188, #591189, #595863, #595866, #595872).
        Thanks to Ansgar Burchardt for this patch.
      . Remove virtual build-dependency resolving using the "internal"
        resolver using the static ALTERATIVES (%alternatives) list.  This
        was already limited, non-functional, and is obsoleted by the
        "aptitude" resolver.
      . Added the ability to resolve virtual dependencies using the
        "internal" build dependency resolver by calling "apt-cache
        --names-only" to get candidate packages to satisfy the
        dependency.  The first package (sorted alphabetically) is
        chosen (Closes: #595934).  This may be disabled using the
        $resolve_virtual option.
      . Use apt-get to remove build conflicts using the internal
        resolver and correctly reinstall post build.
    - Log the package source version as well as binary version in the
      package build log, since these may differ when making binNMUs
      (Closes: #569823).
    - Always attempt to install ESSENTIAL (build-essential) packages
      if they aren't already installed (Closes: #380113).
    - Don't end session on build failure (Closes: #567506).  This allows
      examination of build trees and cloned chroots on build failure,
      rather than unconditionally deleting them, which prevents this.
      Thanks to Jan-Marek Glogowski.
    - Remove support for parsing output of apt-get stderr
      (Closes: #571806).
    - Check for sbuild group membership using gid and supplementary
      groups (Closes: #599350).
  * buildd:
    - Read entire contents of pipes (Closes: #567821).  Thanks to
      Samuel Thibault.  This ensures receipt of complete log
      messages.
    - Replace/Breaks with ubuntu-dev-tools <= 0.83 (Closes: #590153).
      Thanks to Lorenzo De Liso.
  * buildd-vlog: Fix breakage (Closes: #567822).  Thanks to
    Samuel Thibault.  This fix introduces sleeps, and is not a
    complete or entirely optimal fix, but corrects the existing
    breakage.
  * Documentation:
    - Remove trailing 'q' from sbuild-createchroot(8) manual page
      (Closes: #579971).  Thanks to Salvatore Bonaccorso.
    - sbuild(1):
      . Remove and rewrite obsolete parts of the manpage
        (Closes: #599348).
      . .sbuildrc is no longer required for sbuild to function
        (Closes: #598054).

 -- Roger Leigh <rleigh@debian.org>  Tue, 02 Nov 2010 13:02:50 +0000

sbuild (0.60.1-1) unstable; urgency=low

  * New release.
  * debian/control:
    - Upgrade to Standards-Version 3.9.1.
  * sbuild:
    - Add --no-source option (Closes: #571726).  Thanks to David
      Bremner for this suggestion.
    - Hint aptitude to produce better solutions in AptitudeBuildDepSatisfier.
      Thanks to Modestas Vainius.  (Closes: #570463)
    - AptitudeBuildDepSatisfier: Handle the case when default negative dep is
      not available gracefully.  Thanks to Modestas Vainius.
      (Closes: #571565).
    - Improve support for aptitude.
    - Set DEBIAN_FRONTEND=noninteractive when using aptitude
      (Closes: #588818).
    - Improve dpkg-source v3 source format handling.  Don't hard-code
      assumptions about how the source files are named
      (Closes: #559533).
    - Remove conflict with schroot from oldstable.
  * buildd:
    - Retry the current suite if --take fails.  (Closes: #570463)
  * buildd-uploader:
    - Don't remove the uploader lock if not already the owner
      Closes: #591620).  Thanks to Sebastian Andrzej Siewior.
  * libsbuild-perl:
    - depend on schroot 1.4.0 or greater due to sbuild-createchroot
      creating schroot.conf fragments with 1.4.x-specific features.

 -- Roger Leigh <rleigh@debian.org>  Sun, 24 Oct 2010 19:56:34 +0100

sbuild (0.60.0-1) unstable; urgency=low

  * debian/control:
    - Upgrade to Standards-Version 3.8.4.
    - Use ${misc:Depends} as required by debhelper.
  * sbuild:
    - Only run "schroot --info" once on startup, to speed up the startup
      time when many chroots exist (Closes: #546624).  Thanks to
      Nelson Elhage for finding this issue and suggesting a suitable
      approach for fixing it.
    - Don't append binNMU or extra version to version number for use
      in the DSC filename (Closes: #546647).  Thanks to Nelson Elhage
      for finding this issue.
    - Distinguish between failed/attempted builds (Closes: #538083).
    - Build directory cleaned under all failure conditions
      (Closes: #538085).
    - Flush stdout explicitly in logger to avoid "choppy" output when
      monitoring interactively.  Autoflushing stdout appears to be
      broken in Perl 5.10 so flush explicitly in addition to
      enabling autoflush.  Thanks to Ryan Niebur for spotting this.
    - Print a list of all installed packages and versions, in addition
      to toolchain packages (Closes: #553301).  Thanks to Felipe
      Sateler for this suggestion.
    - Don't default distribution to unstable (Closes: #559659).
      Defaulting to unstable can result in unintentional uploads of
      packages targetted at other distributions, such as experimental,
      which can potentially cause serious breakage.  As a result, it is
      safer to require manually specifying the distribution, or
      explicitly setting it in the configuration file.
    - Set the man-db man-db/auto-update parameter to false to disable
      unnecessary work in a build environment.
    - Don't give back packages failing the arch check (Closes: #561936).
      Thanks to Philipp Kern for reporting this.
    - Add command-line and configuration options to enable running
      apt-get clean, upgrade and dist-upgrade prior to building.  These
      complement the existing option to update the chroot, which is now
      also fixed (Closes: #521096).
    - Add $build_source variable to sbuild.conf to complement the
      --source command-line options (Closes: #564528).  Thanks to
      David Bremner for this suggestion.
    - Allow setting of $build_dir in sbuild.conf (Closes: #535911).
      Thanks to Andres Mejia for this patch.
    - Add $check_space option to allow free space checking to be
      disabled (Closes: #551917).  Thanks to Bruno Kleinert for this
      suggestion.
    - --apt-update both updates and upgrades the chroot
      (Closes: #521096).  Thanks to Gustavo Noronha Silva for this
      patch.  Note the original bug report 'get_apt_command' error
      was fixed on the 17th March 2009.
    - Allow the use of -C as well as --check-depends-algorithm as
      documented (Closes: #546673).  Thanks to Nelson Elhage for this
      patch.
  * Add sbuild-clean script (Closes: #551310).  Thanks to Andres Mejia
    for this patch.
  * sbuild-createchroot:  Compute an absolute path for the chroot
    location.  Thanks to Cyril Brulebois for this patch.
  * wanna-build:
    - Depend on postgresql-8.4-debversion in place of
      postgresql-8.3-debversion (Closes: #559607).  Thanks to Martin Pitt
      for reporting this.
    - wanna-build now reads its system configuration from the correct
      location (/etc/buildd/wanna-build.conf, not
      /etc/wanna-build/wanna-build.conf).
    - Remove extra parenthesis from wanna-build-merge-packages
      (Closes: #553364).  Thanks to Felipe Sateler for this patch.
  * Remove absent -t option for --top from sbuild-stats.1
    (Closes: #566320).  Thanks to Kurt Roeckx.
  * buildd:
    - Don't bind-mount /home into the schroot. (Closes: #566315)
    - Extract architecture for .changes filename from the .changes file
      instead of just using the system arch. (Closes: #566398)
    - Fix NO_WARN_PATTERN default to not warn about sbuilds build/current-*
      symlinks. (Closes: #566722)
    - Do all w-b interaction, leave nothing of it to sbuild. (Closes: #567646,
      #566321)

 -- Roger Leigh <rleigh@debian.org>  Tue, 23 Feb 2010 22:24:52 +0000

sbuild (0.59.0-1) unstable; urgency=low

  [ Roger Leigh ]
  * New release. 
  * Use version comparison functions in WannaBuild::Database
    (Closes: #521486).  Thanks to Florian Weimer. 
  * WannaBuild::Database: Allow whitespace in Architecture field
    (Closes: #535415).  Thanks to John Wright for this patch. 
  * Sbuild::Build, WannaBuild::Database: Add support for architecture
    aliases/wildcards (Closes: #501230).  Thanks to Andres Mejia for
    these patches. 
  * Sbuild::Conf doesn't require STATS_DIR to exist, and
    Sbuild::Build::write_stats only uses STATS_DIR in batch mode
    (Closes: #539570).

 -- Roger Leigh <rleigh@debian.org>  Sun, 02 Aug 2009 11:15:26 +0100

sbuild (0.58.6-1) unstable; urgency=low

  [ Roger Leigh ]
  * New release.
  * debian/control: Update package descriptions to use correct
    English in full sentences (Closes: #531022).  Thanks to
    Gerfried Fuchs for pointing this out.
  * Don't include Epoch in DSC filename (Closes: #529786).  Thanks
    to Gustavo Noronha Silva for spotting this.

 -- Roger Leigh <rleigh@debian.org>  Sat, 20 Jun 2009 10:48:45 +0100

sbuild (0.58.5-1) unstable; urgency=low

  [ Roger Leigh ]
  * New release.
  * Install README.Debian in sbuild package (rename to
    debian/sbuild.README.Debian, Closes: #533029).
  * debian/sbuild.install: Don't install Perl modules, which should
    only be included in libsbuild-perl (Closes: #533143).
  * debian/control:
    - libsbuild-perl: Replace sbuild <= 0.58.4 (due to also providing
      perl modules)
    - sbuild: Depend on the same version of libsbuild-perl.

 -- Roger Leigh <rleigh@debian.org>  Mon, 15 Jun 2009 20:30:34 +0100

sbuild (0.58.4-1) unstable; urgency=low

  [ Roger Leigh ]
  * New release. 
  * sbuild:
    - A $purge_build_deps configuration option, and --purge-deps
      command-line option have been added to control build-dependency
      removal (Closes: #528312).
    - Use the isin function from the Sbuild module (Closes: #529470).
      Thanks to Gustavo Noronha Silva for spotting this.
  * Sbuild:
    - Use Filesys::Df (libfilesys-df-perl) in place of invoking /bin/df
      and parsing its output.  This is more robust and efficient, and
      works whatever the user environment (Closes: #509133).

 -- Roger Leigh <rleigh@debian.org>  Tue, 19 May 2009 22:16:46 +0100

sbuild (0.58.3-1) unstable; urgency=low

  [ Roger Leigh ]
  * New release.
  * debian/control:
    - Update to Standards Version 3.8.1.
    - Add buildd package.
    - Add libsbuild-perl package.
    - All packages depend upon libsbuild-perl.
  * Add support for appending a tag to version numbers (Closes: #475777).
    Thanks to Timothy G Abbott for this patch.
  * When using the --help or --version options, don't abort if not
    in the sbuild group (Closes: #523670).  Group membership is now
    only performed after options parsing, and only if required.
  * Allow config files to use $HOME (Closes: #524564).  Thanks to
    James Vega for this patch.
  * Restore buildd package.
  * Split common library functions into new libsbuild-perl package.
  * debian/sbuild.(preinst|postinst|postrm):
    - Remove special cases for versions older than oldstable.  Update
      addition and removal of sbuild group to use return value of getent
      rather than parsing getent output.
    - Use addgroup/delgroup in place of adduser/deluser.
    - Use --system when adding and deleting group, to ensure creation
      of a system group.  Migrate existing non-system group and group
      members if the system group is not present.
    - Handle removal of 50sbuild setup script.
  * debian/buildd.(preinst|postinst|postrm): Add maintainer scripts for
    buildd package.  Move configuration file from /etc/buildd.conf to
    /etc/buildd/buildd.conf if present.  Also create buildd user and
    group for running the buildd daemon.
  * Sbuild::Conf: Don't default MAINTAINER_NAME to $DEBEMAIL if unset
    in the configuration file (Closes: #520158).
  * /etc/schroot/setup.d/50sbuild: Remove.  The setup tasks performed by
    this script are now handled internally by sbuild.

 -- Roger Leigh <rleigh@debian.org>  Sun, 17 May 2009 15:52:53 +0100

sbuild (0.58.2-1) unstable; urgency=low

  [ Roger Leigh ]
  * New release.
  * etc/50sbuild: Don't create user home directory inside the build
    chroot.  Home directories are not required for building.
  * lib/Sbuild/ChrootInfoSchroot.pm: Run schroot in a C locale, to
    avoid localisation of the output which breaks parsing
    (Closes: #520755).  This was preventing the detection of chroots
    in some locales.
  * debian/buildd.cron.d: Move example crontab here, with entries
    commented out for now. 
  * debian/rules: Use dh_installcrontab to install crontabs.
  * Remove buildd package for this release, because it's not yet
    ready for use. 

 -- Roger Leigh <rleigh@debian.org>  Sat, 11 Apr 2009 10:20:25 +0100

sbuild (0.58.1-1) unstable; urgency=low

  [ Roger Leigh ]
  * debian/rules: Run configure setting DCMD, SUDO and SCHROOT.
    (Closes: #519097). It's not possible to install sudo as a
    build-dependency due to it not allowing automatic removal, and
    none of the commands are actually needed for the build, just
    setting the default path.
  * sbuild: Don't erase default chroot environment (Closes: #519276).
    This removed APT_CONFIG, preventing sbuild from working correctly.
    Thanks to Francois-Denis Gonthier.

 -- Roger Leigh <rleigh@debian.org>  Wed, 11 Mar 2009 23:16:41 +0000

sbuild (0.58.0-1) unstable; urgency=low

  [ Roger Leigh ]
  * New release.
  * debian/rules:
    - Clean up old unused code.
    - Correct patching of config.status and config.guess.
    - Add functional binary-arch target.
    - Use dh_prep in place of dh_clean -k.
    - Don't configure with --with-postgresql (debversion code moved
      to postgresql-debversion).
  * debian/compat: Update to debhelper version 7.
  * debian/control:
    - Build-Depend on debhelper 7.
    - wanna-build recommends postgresql-8.3-debversion.
  * debian/NEWS: Document incompatible changes from previous versions.
  * debian/sbuild.docs: New file.  Add NEWS.
  * debian/wanna-build.docs: New file.  Add NEWS.
  * buildd-mail-wrapper: Use more portable BSD getloadavg in place of
    Linux-specific sysinfo.  Thanks to Robert Millan for this
    patch (Closes: #511095).
  * wanna-build: --help output now documents --create-db, since --help
    now displays the full manual page (Closes: #511314).

  [ Kees Cook ]
  * lib/Sbuild.pm: always perform version checks on provided packages
    (Closes: #505747).

 -- Roger Leigh <rleigh@debian.org>  Sun, 08 Mar 2009 21:53:54 +0000

sbuild (0.57.5-1) unstable; urgency=low

  * New release.
  * Sbuild::Build::new: Check if 'DSC' exists rather than 'DSC File' to allow
    the .dsc to be in any directory (Closes: #489794).  Thanks to
    Francois-Denis Gonthier for this patch.
  * $Sbuild::Conf::apt_allow_unauthenticated: New configuration parameter
    to disable APT package authentication, which is now enabled by default
    (Closes: #492327).  Thanks to Enrico Zini for this patch.
  * Sbuild::Options: Use isin from Sbuild.pm (Closes: #492577).
  * Sbuild::Log: Add version number and correctly-formatted date to the
    package log name instead of a raw time_t (Closes: #493150).
    Additionally add user and architecture to the name.
  * Sbuild::Options: --make-binNMU no longer tries to assign an lvalue
    (Closes: #493325).  Thanks to Greg Hudson for this patch.
  * $maintainer_name, $uploader_name and $key_id are now optional in
    .sbuildrc; one is only required with performing binary NMUs for the
    entry in debian/changelog (Closes: #489557).
  * debian/sbuild.postrm: Correct use of local to remove bashisms.

 -- Roger Leigh <rleigh@debian.org>  Sat, 02 Aug 2008 21:23:13 +0100

sbuild (0.57.4-1) unstable; urgency=low

  * New release.
  * debian/control: Update to Standards Version 3.8.0.
  * Use schroot "Session Purged" flag rather than "Session Cloned"
    (Closes: #482804).  Thanks to Timothy G Abbott.
  * Handle version provides correctly, by using "~*=PROVIDED=*=" in place
    of "=*=PROVIDED=*=" as the package version (Closes: #395271).  Thanks
    to Niko Tyni for this patch.
  * Don't include epoch version in directory names (Closes: #482456).
    Thanks to Raphael Hertzog.
  * man/sbuild-setup.7.in: Replace references to buildd.chroot with
    sbuild-createchroot, and adduser with sbuild-adduser (Closes: #483654).
    Thanks to Marc Fargas.
  * Package name, version, build directory and associated information are
    now contained within Sbuild::Build objects.  This allows stripping of
    epoch to construct correct unpack directory location
    (Closes: #482931, #482922).
  * Warnings due to uninitialised variables are no longer reproducible
    (Closes: #449251).

 -- Roger Leigh <rleigh@debian.org>  Sun, 06 Jul 2008 12:21:06 +0100

sbuild (0.57.3-1) unstable; urgency=low

  * New release.
  * --chroot and --arch now work together (Closes: #479714).

 -- Roger Leigh <rleigh@debian.org>  Sun, 11 May 2008 10:49:17 +0100

sbuild (0.57.2-1) unstable; urgency=low

  * debian/copyright: Update copyright holders and copyright information.
  * debian/rules: Run dh_link in binary-indep target to correct symlinks.
  * debian/wanna-build.install: Install manual pages.
  * man/sbuild.1.in:
    - Add missing character, thanks to LI Daobing (Closes: #474487).
    - Document --binNMU (Closes: #466927).
    - --distribution should be --dist (Closes: #477693).  Thanks to Martin
      F Krafft.
  * debian/README.Debian: Remove reference to README-buildd.chroot
    (Closes: #474030), thanks to Marc Fargas.  Update sbuild statistics
    information.
  * Add --apt-update option to sbuild to run "apt-get update" in the
    chroot prior to fetching sources and building (Closes: #472350).
    Thanks to Timothy G Abbott for this patch.
  * Add --chroot option to specify a chroot separately from the
    distribution name (Closes: #474160).  Thanks to Simon McVittie for
    this patch.
  * debian/control: Depend on debhelper version 6 or greater (Closes:
    #477655).  Thanks to Martin F Krafft.
  * lib/Sbuild/Conf.pm: Don't require $mailto to be set if not running in
    a buildd environment (Closes: #478045).  Thanks to Martin F Krafft.
  * Use dcmd to parse dsc files, rather than hand-parsing.  This allows
    support of the new dpkg source format.
  * All files used in a build are stored in
    /build/username-package_version-arch-XXXXXX inside the chroot (Closes:
    #478044).

 -- Roger Leigh <rleigh@debian.org>  Sun, 27 Apr 2008 21:22:19 +0100

sbuild (0.57.1-1) unstable; urgency=low

  * New upstream release.
  * debian/control:
    - Depend upon schroot >= 1.1.6.  This version includes a
      SESSION_CLONE property, used to determine if a chroot is cloned,
      and hence package removal may be skipped.
    - Add wanna-build package.
  * debian/rules: set libexecdir to /usr/share, for compatibility with
    locations of scripts in earlier versions.
  * debian/sbuild.install: use /usr/share in place of /usr/lib
    (Closes: #458779).
  * debian/wanna-build.install: New file: files for wanna-build.
  * sbuild: Don't parse output of dpkg-source (Closes: #471747).

 -- Roger Leigh <rleigh@debian.org>  Thu, 27 Mar 2008 20:42:56 +0000

sbuild (0.57.0-1) unstable; urgency=low

  * Sbuild/*.pm: Reindent to increase readability.
  * Sbuild/Chroot.pm: set APT::Install-Recommends to false inside the
    chroot (Closes: #449253).
  * Sbuild/Conf.pm: Add and export $check_depends_algorithm.
    [Jan-Marek Glogowski]
  * sbuild:
    - Reindent to increase readability.
    - Add additional syntax checks.  Thanks to Jan-Marek Glogowski.
    - build: Use unicode line drawing characters instead of ASCII.
    - filter_dependencies: Remove redundant conditional.
      [Jan-Marek Glogowski]
    - Add check for check-depends-algorithm option. [Jan-Marek Glogowski]
    - filter_dependencies: Change dependency behaviour depending upon
      check_depends_algorithm.  [Jan-Marek Glogowski]
    - Move to bin/.
  * avg-pkg-build-time:
    - Move to bin/.
  * bin/*: Reindent to increase readability.
  * chroot/*: Reindent to increase readability.
  * bin/sbuild-createchroot:
    - Moved from chroot/buildd.chroot.
    - Also install fakeroot and build-essential.
  * sbuild-createchroot.1.in: Add manual page.
  * chroot/buildd.chroot:
    - Add GPL boilerplate.
    - Remove /etc/passwd creation (already done by debootstrap).
    - Remove sbuild directory creation (already done by schroot).
    - Use here doc to set up /etc/apt/sources.list.
    - List sources.list.
  * chroot/README: Rename from README.buildd-chroot.  Remove
    buildd.chroot section.
  * example.sbuildrc: Add missing variable types.  [Jan-Marek Glogowski]
  * example.sbuildrc: Add missing variable types and add
    $check_depends_algorithm.  [Jan-Marek Glogowski]
  * sbuild.1: Document --check-depends-algorithm [Jan-Marek Glogowski]
  * Move manual pages to man/.
  * debian/manpages: Move manual pages to man/.
  * sbuild.conf: Move to etc/.
  * example.sbuildrc: Move to etc/.
  * debian/compat: Move to debhelper v6 compatibility level.
  * debian/control: Update to Standards-Version 3.7.3.
  * debian/copyright:
    - Update git repository location.
    - Update GPL boilerplate.
  * debian/sbuild.dirs:
    - Rename from debian/dirs.
    - Remove all but -var/lib/sbuild/srcdep-lock.
  * debian/manpages: Remove.
  * debian/sbuild.postinst: Rename from debian/postinst.
  * debian/sbuild.preinst: Rename from debian/preinst.
  * debian/sbuild.postrm: Rename from debian/postrm.
  * debian/sbuild.install:
    - New file.
    - Install files from usr/sbin and usr/share/man/man8.
  * debian/rules:
    - Install sbuild-createchroot, and add buildd.chroot compatibility
      symlink.
    - Move -stamp files to debian/.
    - Remove GENFILES.
    - Run configure, make, and make install in appropriate rules.
    - Use dh_install.
    - Remove all special-cased installation rules (now handled by automake).
  * Note: All upstream changes are now in an upstream ChangeLog.

 -- Roger Leigh <rleigh@debian.org>  Tue, 01 Jan 2008 11:36:55 +0000

sbuild (0.56) unstable; urgency=low

  * sbuild
    - Fix --force-orig-source option which was renamed to
      --force_orig_source while rewriting the options parsing logic to use
      Getopt::Long (Closes: #428205).  Thanks to Alec Berryman for
      reporting this regression.
    - Accept arguments for options requiring a string (Closes: #431216).
      Thanks to Anders Kaseorg for the patch for this regression.
  * debian/preinst: Use dpkg-query in place of /var/lib/dpkg/status.

 -- Roger Leigh <rleigh@debian.org>  Sat, 07 Jul 2007 20:36:35 +0100

sbuild (0.55) unstable; urgency=low

  * sbuild:
    - Parse options with Getopt::Long.
    - Remove trailing whitespace.
    - Initialise $main::sub_task with a value, in case the build gets
      terminated prior to it being used.
    - Change the position of begin_session, so that it matches the cleanup
      order on shutdown.
    - build:
      + Document the regex which strips the epoch from the version
        number.
      + Remove the call to setsid when forking dpkg-buildpackage, because
        this broke shell job control.  Some packages might possibly hang
        while building if they detect they have a controlling terminal, but
        IMO this is a bug in the package.
      + When handling the timeout for dpkg-buildpackage, make the $SIG{'ALRM'}
        handler local, so that it is restored to the default once the build
        has finished.
      + When calling mv to move files, use -f to make sure it doesn't run
        interactively.
    - check_dependencies: If a toolchain package is missing, print a
      "not installed" message, rather than a blank version.
    - dsc_md5sums: Log failure to open the .dsc.
    - fetch_source_files: Strip the epoch of the version number, so that
      $dscbase matches the .dsc filename in the filesystem (Closes: #425715).
      Thanks to Lucas Nussbaum.
    - merge_pkg_build_deps: Replace references to "central" src deps with
      build-essential deps.
    - parse_manual_srcdeps: New function, to replace the addition of manual
      source dependencies from the removed read_deps() function.
    - shutdown: Call end_session to clean up the chroot.
  * Sbuild/Chroot.pm:
    - end_session:
      + Add a debugging message.
      + Clear $schroot_session.
  * Sbuild/Conf.pm: Add linux-libc-dev, gnumach-dev, hurd-dev and
    kfreebsd-kernel-headers to @toolchain_regex.  Thanks to Clint Adams
    (Closes: #425855).
  * Sbuild/Log.pm.in:
    - Remove trailing whitespace.
    - open_log, open_pkg_log: Ignore SIGINT, SIGQUIT, SIGTERM and SIGPIPE
      in the logger processes, so that logging continues if the process
      group is signalled to terminate.  They will exit when the group leader
      exits or closes the pipe.
  * debian/changelog: Fix missing colon in bug closure for revision 0.2.4.
  * debian/compat: New file.  Set to debhelper compatibility level 5.
  * debian/control: Depend on debhelper v5.
  * debian/NEWS: Renamed from debian/NEWS.Debian (Closes: #425370).
    Thanks to Lucas Nussbaum for spotting this.
  * debian/rules: Remove DH_COMPAT.

 -- Roger Leigh <rleigh@debian.org>  Mon, 28 May 2007 00:38:46 +0100

sbuild (0.54) unstable; urgency=low

  * debian/control:
    - Remove sudo from Depends.
    - Add schroot to Depends.
    - Remove schroot from Recommends.
    - Depend on dctrl-tools rather than the transitional grep-dctrl package.
      Thanks to Jonh Wendell (Closes: #417573).
  * debian/rules:
    - Don't install sbuild.conf.local.
    - Install sbuild.conf into /etc/sbuild.
  * debian/NEWS.Debian:
    - New file.
    - Document removal of manual source dependencies and sudo.
    - Document removal of support for building from a directory.
    - Document removal of building on the host system.
    - Document sudo->schroot migration.
    - Document change in $sbuild_mode default.
  * debian/README.Debian:
    - Document removal of manual src-deps.
    - Remove requirements for chroot symlinks in working directory.
  * sbuild:
    - Remove read_deps, so manual src-deps are no longer read.  The
      remainder of the manual src-deps support remains to be removed.
    - Quote all arguments to system commands such as "rm -rf", to prevent
      potential disasters.
    - Update copyrights, and encode in UTF-8.
    - Use "du -k -s" instead of "du -s" to increase portability.  Thanks to
      Martin Koeppe (Closes: #418061).
    - Compute package, version, directory and whether to download sources
      before calling fetch_source_files, because all the needed information
      is available at this point.
    - cleanup_packages:
      + Remove check for schroot when removing build dependencies, since
        schroot is the default.
      + Remove undo_specials().
    - build:
      + Remove do_apply_patches.
      + Replace "822-date" with "date -R".  Thanks to Guillem Jover for
        this patch (Closes: #415798).
      + Remove support for building from a directory.
      + Run dpkg-source from within the chroot.
      + Don't chdir before running dpkg-source.
      + Don't chdir before running dpkg-parsechangelog (do it in the
        schroot child process).
      + Remove obsolete code for running dpkg-buildpackage outside a chroot.
    - fetch_source_files:
      + Remove support for building from a directory.
      + Download sources directly into the chroot build directory.  For
        sources already existing outside the chroot, copy them into the
        chroot build directory.
      + Add extra directory, package, version and download arguments.
      + Only call dsc_md5sums once, rather than twice.
    - apply_patches: Remove.
    - get_special: Remove use of @main::global_patches.
    - Remove SVN Id:.
    - install_deps: Remove @special use.
    - unpack_special_source: Remove.
    - undo_specials: Remove.
    - filter_dependencies: Remove @special use.
    - run_script: Remove.
    - parse_one_srcdep: Remove @special use.
    - get_special: Remove.
    - write_srcdep_lock_file: Remove @special use.
    - check_srcdep_conflicts: Remove @special use.
    - dump_main_state: New function to dump the program state using
      Data::Dumper.  Use to dump the state after each build.
    - Add / separators to all users of $main::chroot_build_dir in paths.
    - Replace all users of regular expressions to strip the chroot dir
      from paths with strip_chroot_path.
    - get_dpkg_status: Print debugging messages with defined variables
      only, to avoid Perl warning.
    - verify_md5sums: Remove obsolete comment regarding chroots.
    - check_group_membership: New function to check the user is a member
      of the sbuild group (Closes: #414064).
    - Added new command-line argument --arch to specify the architecture,
      and pass this to begin_session (Closes: 410576).
  * Sbuild/Chroot.pm:
    - Remove all special casing for sudo and schroot.  schroot is now the
      only supported method of accessing chroots.
    - end_session: Only attempt to end a session when $schroot_session is
      non-empty.
    - _setup_options:
      + Remove use of $chroot_only.
      + Remove trailing / from 'Build Location'.
    - init: Add newline to debugging message.
    - strip_chroot_path: New function to strip the chroot location from a
      path.
    - log_command: Correctly log commands when no APT Options stripping is
      needed.
    - get_command_internal: Set the working directory inside the chroot to
      the build location.
    - begin_session: take the architecture as a second argument, and check
      if a chroot specific for the architecture exists.
  * Sbuild/Conf.pm:
    - Don't export $source_dependencies.
    - Don't define $source_dependencies.
    - Abort with an error if $source_dependencies is defined.
    - Don't export $sudo or $chroot_mode.
    - Don't define $sudo or $chroot_mode.
    - Remove sudo sanity checks.
    - Abort with an error if $sudo or $chroot_mode are defined.
    - Don't export $chroot_only.
    - Don't define $chroot_only.
    - Abort with an error if $chroot_only is defined.
    - Define and export %alternatives.  Thanks to Martin Koeppe
      (Closes: #418060).
    - Define and export @no_auto_upgrade and %watches.
    - Remove the requirement for /usr/share/sbuild/sbuild.conf.
    - Mark deprecated/obsolete variables for removal post-Lenny.
    - Set defaults from global sbuild.conf.
  * sbuild.conf:
    - Remove $source_dependencies.
    - Remove $sudo.
    - Remove $chroot_only.
    - Add and document all options from Sbuild/Conf.pm.
    - Reorder into sections.
    - Merge with sbuild.conf.local, and install into /etc/sbuild.
  * sbuild.conf.local:
    - Remove $source_dependencies.
    - Remove.
  * example.sbuildrc:
    - Replace all options with documented options from sbuild.conf.
    - Add additional user-centric options from sbuild.conf.
    - Reorder into sections.
  * sbuild.1.in: Document --arch and chroot search order.
  * sbuild-setup.7.in:
    - Remove sudo setup.
    - Update user section to document sbuild group membership and
      add_sbuild_user.  Remove chroot setup, which is now handled by
      schroot (Closes: #413524).
  * bin/README.bins: Remove sudo from extra package list.
  * bin/updatechroot, bin/upgradechroot, bin/chrapt: Remove chroot_mode.
  * chroot/add_sbuild_user:
    - Remove sudo setup instructions and copying of /etc/sudoers to the
      chroot.
    - Rewrite in perl.  Only call adduser; all other chroot setup is
      taken care of by the 50sbuild schroot chroot setup script
      (Closes: #413908).
  * TODO: New file.  Document needed changes.

 -- Roger Leigh <rleigh@debian.org>  Fri, 18 May 2007 17:46:31 +0100

sbuild (0.53) unstable; urgency=low

  * Sbuild/Conf.pm: Add and export check_watches configuration variable.
  * sbuild:
    - Set umask to 022 so that dpkg-buildpackage always runs with a sane
      umask (Closes: #405836).
    - check_watches: Don't check watches if check_watches configuration
      variable isn't set (Closes: #397123).
    - get_apt_policy: Allow ~ in version numbers.  Thanks to Frank
      Lichtenheld for this patch (Closes: #407293).
    - When running apt-cache, divert STDOUT to the package log, so that
      warnings do not get mailed separately (Closes: #399178).
    - fetch_source_files:
      + Correct indentation, and error with brace placement which caused
        apt-cache output to not be used.
      + Add package information into the key of the %entries hash, in
        order to cope with multiple packages being returned by apt-cache.
        Based on a patch by Goswin von Brederlow for Bug #408091.
  * sbuild.conf: Obsolete $source_dependencies.
  * sbuild.conf.local:
    - Add pgp_options from sbuild.conf (Closes: #398128).
    - Add check_watches.
    - Obsolete $source_dependencies.
  * update-sourcedeps, update-sourcedeps.1.in: Remove (Closes: 409642).
    Thanks to Kenshi Muto for reporting that it no longer works.
  * debian/rules, debian/manpages, debian/README.Debian: Remove support
    for update-sourcedeps, and note that sourcedeps support is obsoleted
    and will be removed in Lenny.

 -- Roger Leigh <rleigh@debian.org>  Sun, 11 Feb 2007 10:18:12 +0000

sbuild (0.52) unstable; urgency=low

  * New upstream release.
  * sbuild: Remove incorrect WannaBuild:: prefix from version_compare.

 -- Roger Leigh <rleigh@debian.org>  Sat, 21 Oct 2006 21:23:16 +0100

sbuild (0.51) unstable; urgency=high

  * Urgency is high because this version fixes an RC bug in testing.
  * Sbuild.pm: Fix handling of ~ in versions (merge from upstream SVN cset
    100; Closes: 392752).
  * sbuild, Sbuild/Conf.pm, sbuild.conf.local: Add support for setting APT
    policy, to allow building from experimental and sarge-backports.
    Thanks to Wouter Verhelst for this patch, which has been slightly
    modified to add configurability and adapt to this version of sbuild.
  * sbuild:
    - Don't run md5sum inside the chroot.  Thanks to Michael Banck
      (Closes: #392323).
    - chroot_arch():  New function to detect build architecture from
      within the chroot.  Thanks to Kees Cook (Closes: #392992).
  * Sbuild/Conf.pm: Fix check for schroot.  Thanks to Julien Danjou for
    finding this (Closes: #392751).
  * sbuild-setup.7.in: Correct example commandline for debootstrap.
    Thanks to Alex Pennace (Closes: #391277).

 -- Roger Leigh <rleigh@debian.org>  Sat, 21 Oct 2006 10:13:00 +0100

sbuild (0.50) unstable; urgency=low

  * debian/copyright: Add Alioth file download location.
  * chroot/add_sbuild_user:
    - Fix chrapt command examples in output to use correct option syntax,
      thanks to Matthias Julius (Closes: #381186).
    - Add SHELL to sudoers env_keep.
  * sbuild:
    - dsc_md5sums: Return hashref on failure, rather than -1.
    - verify_md5sums: Only run md5sum if there is one or more md5sum to
      verify, to prevent md5sum waiting forever on stdin if there are no
      files to check.  Thanks to Daniel Stone.
  * Sbuild.pm: Use new binNMU versioning scheme (+bn), taken from
    wanna-build SVN.  Thanks to Clint Adams (Closes: #384137).
  * Sbuild/Conf.pm: Check sudo does not strip SHELL from the environment.
  * sbuild-setup.7.in: Document needed addition of SHELL to sudoers
    env_keep (Closes: #389815).

 -- Roger Leigh <rleigh@debian.org>  Fri, 29 Sep 2006 14:08:11 +0100

sbuild (0.49) unstable; urgency=low

  * Sbuild/Conf.pm: init checks if APT_CONFIG and DEBIAN_FRONTEND are
    being stripped from the environment by sudo (when running in split
    mode), and aborts with instructions for correctly configuring sudo.
    This prevents apt-get silently using the configuration from the host
    system instead of the chroot.
  * Sbuild/Chroot.pm: When running in split mode, use the -s option of
    su to set the shell used inside the chroot to /bin/sh.  This
    ensures that a valid shell is always used when the $SHELL is not
    available inside the chroot (Closes: 378283).
  * sbuild.conf, sbuild.conf.local, update-sourcedeps, sbuild.1.in,
    avg-pkg-build-time.1.in: Update to use the new configuration file
    locations.

 -- Roger Leigh <rleigh@debian.org>  Sat, 15 Jul 2006 23:42:09 +0100

sbuild (0.48) unstable; urgency=low

  * Sbuild/Chroot.pm: Use su, rather than sudo, inside the chroot.  This
    prevents the APT_CONFIG and DEBCONF_FRONTEND environment variables
    from being removed (Closes: #376020).
  * Sbuild/Conf.pm: Add $Sbuild::Conf::su.
  * sbuild-setup.7.in: Remove sudo configuration inside the chroot, now
    this is no longer required.

 -- Roger Leigh <rleigh@debian.org>  Sun,  9 Jul 2006 18:18:33 +0100

sbuild (0.47) unstable; urgency=low

  * bin/checkchroot: Correct uninitialised value warnings due to using an
    undefined variable (Closes: #369709).
  * bin/chrapt, bin/updatechroot, bin/upgradechroot: When chroot_mode is
    "schroot", chdir to / to ensure the CWD exists inside the chroot.
    Thanks for Clint Adams for finding this (Closes: #372806).
  * sbuild: fetch_source_files: When running apt-cache, check if we got
    valid output, and warn appropriately if the output is invalid
    (Closes: #369707).  Output may be invalid if there are no deb-src
    lines in /etc/apt/sources.list in the chroot.
  * Sbuild/Conf.pm: Remove $Sbuild::Conf::log_dir checks.
  * Sbuild/Log.pm.in: If $Sbuild::Conf::log_dir does not exist, try to
    create it, and if this fails, warn and log to stdout
    (Closes: #369718).

 -- Roger Leigh <rleigh@debian.org>  Sat, 17 Jun 2006 12:04:36 +0100

sbuild (0.46) unstable; urgency=low

  * sbuild:
    - fetch_source_files: Only print "apt-get update" invocation in debug
      mode.
    - get_dpkg_status: Make sure $version is defined before checking its
      value, to ensure the Debian version can have a value of 0.  Thanks
      to Santiago Vila for this fix (Closes: #368066).
  * Update svn::ignore properties to ignore generated files.
  * debian/control:
    - Update to Standards-Version 3.7.2.
    - Use Build-Depends, rather than Build-Depends-Indep.

 -- Roger Leigh <rleigh@debian.org>  Sat, 27 May 2006 15:22:02 +0100

sbuild (0.45) unstable; urgency=low

  * bin/checkchroot:
    - Check if the dpkg and reference files contained any data, and exit
      with an error if either were empty (Closes: #363351).
    - On error, use Sbuild::Utility::shutdown to clean up.
  * bin/chr-hold, bin/chr-unhold: On error, use Sbuild::Utility::shutdown
    to clean up.
  * sbuild:
    - build: Only print dpkg-buildpackage invocation in debug mode.
    - uninstall_debs: Only print dpkg invocation in debug mode.
  * debian/control: Update to Standards-Version 3.7.0.

 -- Roger Leigh <rleigh@debian.org>  Mon,  1 May 2006 09:48:20 +0100

sbuild (0.44) unstable; urgency=low

  * avg-pkg-build-time: Use Sbuild::Conf.
  * bin/checkchroot: Convert to Perl, using Sbuild::Utility.
  * bin/chrapt: Convert to Perl, using Sbuild::Utility.
  * bin/chr-hold: Convert to Perl, using Sbuild::Utility.
  * bin/chr-unhold: Convert to Perl, using Sbuild::Utility.
  * bin/gochroot: Convert to Perl, using Sbuild::Utility.
  * bin/updatechroot:
    - Convert to Perl, using Sbuild::Utility.
    - chrapt is no longer used (Closes: #355035).
    - Sbuild::Chroot is used for chroot access:
      + Suite names are no longer hardcoded (Closes: #355037).
      + APT Options are set correctly (Closes: #355038).
  * bin/upgradechroot: Convert to Perl, using Sbuild::Utility.
  * bin/common_functions: Remove; this is no longer used.
  * sbuild:
    - Treat schroot chroots with a "-sbuild" suffix in the same way as
      chroots without a suffix (Closes: #360124).
    - Use the new modules Sbuild::Chroot, Sbuild::Conf and Sbuild::Log.
      The functions moved into the modules have been removed.
    - Import needed module functions into the local namespace, to avoid
      long namespace prefixes on functions.
    - Remove $main::chroot_apt_options.
    - Move $main::debug to Sbuild::Conf.
    - Import Sbuild::Conf into package "conf".  This allows the package
      name used by upstream to be used for backward compatibility.
    - Use $conf::HOME instead of $main::HOME.
    - Move $main::username to Sbuild::Conf.
    - Set $main::chroot_dir, $main::chroot_build_dir,
      $main::srcdep_lock_dir and $main::ilock_file from the current
      chroot $Sbuild::Chroot::current.  $main::srcdep_lock_dir replaces
      $conf::srcdep_lock_dir (which is still used to set when the chroot
      is set up).
    - Pass $main::distribution to open_log and open_pkg_log.
    - Remove $main::cwd, $main::nolog and $main::verbose, now provided by
      Sbuild::Conf.  They are imported from Sbuild::Conf for backward
      compatibility.
    - Remove unused $main::HOSTNAME.
    - Add build statistics to close_pkg_log.
    - Die if no maintainer_name, uploader_name or key_id is specified.
    - Set and unset $main::binNMU_name in the main loop, rather than when
      opening and closing the package log.  In consequence, open_pkg_log
      now needs the package name only, and close_pkg_log does not need
      the package name passing.
    - build:
      + Set $firstline to "" to quell a warning.
      + Use debian_files_list to check for missing or extra packages, and
        warn appropriately.
      + Delete erroneous _all.deb files (Closes: #357042).
    - Don't use File::Temp (only needed by modules).
    - Remove build directory check.
    - Use File::Basename::basename instead of Sbuild::basename.
    - Don't import internal Sbuild::Chroot functions.
    - Split verify_dsc_md5sums into two parts: dsc_md5sums and
      verify_md5sums.
    - debian_files_list: New function to parse debian/files.
  * Sbuild/Chroot.pm:
    - New perl module for chroot operations.  It contains the functions
      begin_session, end_session, log_command, get_command_internal,
      get_command, run_command, exec_command, get_apt_command_internal,
      get_apt_command and run_apt_command.
    - Don't export init and log_command.
    - Don't hardcode a list of chroots; use a glob to search for chroot-*
      instead.  This allows any distribution name to be specified with -d.
    - Add an "APT Options" attribute to the chroot hash, to replace
      $main::chroot_apt_options.
    - Use STDERR instead of PLOG (which may not be available).
    - Replace $main::debug with $Sbuild::Conf::debug.
    - Replace $main::username with $Sbuild::Conf::username.
    - begin_session takes the distribution as its first argument, rather
      than using $main::distribution.
    - Don't use $main::chroot_dir.  Add the build paths as 'Build Location',
      'Srcdep Lock Dir' and 'Install Lock' to the chroot metadata.
    - Use File::Temp.
    - Don't export "internal" functions.
    - _setup_options: Set "APT Options" for schroot chroots.
    - log_command: Don't substitute CHROOT_APT_OPTIONS when no APT options
      are in use.
  * Sbuild/Conf.pm:
    - New perl module for configuration variables.  It reads the system
      and user configuration.
    - Add $debug.
    - Add $username.
    - Add $cwd, $nolog and $verbose.  They exported and used by the other
      modules in place of the variables in the main package.
    - Add and export $avg_time_db, $avg_space_db, $maintainer_name,
      $uploader_name and $key_id.
    - Add build directory check (moved from sbuild).
  * Sbuild/Log.pm:
    - New perl module for logging.  It contains the functions open_log,
      close_log, open_pkg_log, close_pkg_log, add_time_entry,
      add_space_entry, send_mail and log_symlink.
    - $main::main_logfile and $main::pkg_logfile are package variables.
    - Removed use of $main::distribution.  The distribution name must be
      passed to open_log or open_pkg_log.
    - Don't use $main::HOSTNAME or $main::arch.  Get the values directly.
    - open_pkg_log: Save the package name for future use; the binNMU name
      (if any) is passed, so this no longer needs computing.
    - close_pkg_log:
      + Obtain $main::pkg_status, $main::pkg_start_time,
        $main::pkg_end_time and $main::this_space from the function
        arguments.
      + Don't pass the package name, which was saved in open_pkg_log.
    - add_space_entry: Use $space rather than $t, and don't use
      $main::this_space.
    - Use File::Temp.
    - Use File::Basename::basename instead of Sbuild::basename.
  * Sbuild/Utility.pm: New perl module for utility programs.  This is a
    perl replacement for bin/common_functions.
  * bin/checkchroot:
    - Quote all variables.
    - Sort ref-chroot file before diffing (Closes: 360058).
  * avg-pkg-build-time.1.in, sbuild.1.in, sbuild-setup.7.in,
    update-sourcedeps.1.in, Sbuild/Log.pm.in: Rename and embed version and
    date tags for substitution.
  * COPYING: New file (GPL licence text).
  * debian/control: Update uploaders.
  * debian/copyright:
    - Update with new subversion repository locations for upstream and
      Debian.
    - Add Roger Leigh as a copyright holder.
    - Add a reference to /usr/share/common-licenses/GPL.
  * debian/dirs: Add usr/share/perl5/Sbuild.
  * debian/rules:
    - Install Sbuild/Chroot.pm, Sbuild/Conf.pm, Sbuild/Log.pm and
      Sbuild/Utility.pm into /usr/share/perl5/Sbuild.
    - Generate all manual pages and Log.pm in the build rule, and remove
      them in the clean rule.

 -- Roger Leigh <rleigh@debian.org>  Fri,  7 Apr 2006 09:47:00 +0100

sbuild (0.43) unstable; urgency=low

  * sbuild:
    - verify_dsc_md5sums(): New function to verify the MD5SUM of files in a
      .dsc file.
    - Add $conf::md5sum for security.
    - fetch_source_files():
      + Use verify_dsc_md5sums to check for incomplete downloads, and
        redownload sources if needed; also verify again after download
        (Closes: #270439).
      + Remove redundant braces and reindent.
    - build(), shutdown(): Quote kill command correctly (Closes: #356686).
    - When using schroot, look for a distribution named
      "$distribution-sbuild" in preference to "$distribution".
    - open_log(), open_pkg_log():
      + Use fork() rather than tee to multiplex log output.
      + Don't buffer log output (Closes: #358717).
    - close_log(), close_pkg_log(): Close all dup'd log streams, and don't
      kill the child log processes, which avoids dataloss in the pipeline.
    - log_symlink(): New function to create a symbolic link to the current
      package log.  This replaces the use of /bin/ln, which has races if
      concurrent builds use it.
    - open_log(), close_log():
      + Save a references to the initial STDOUT and STDERR, and restore
        them when the log is closed.
      + Create the build log using File::Temp, in the form
        build-distribution-date.XXXXXX.log.  This prevents races during
        logfile creation when running concurrent builds.  If the file
        is empty, it is unlinked on close, irrespective of whether
        verbose mode is used or not.
    - open_pkg_log(): Use the saved STDOUT for verbose logging.  This
      prevents the package log being also directed to the build log.
    - setup_options(): Remove unused call to tmpnam().
    - check_dependencies(): Print kernel information along with the
      toolchain package versions, in the same style as reportbug.
    - build(): Check for _all.udeb files which are built when they
      shouldn't (merge from upstream SVN cset 98).
    - Strip "./" from $pkg, so the name used for source dependencies is
      correct (Closes: #359747).
    - Add --force-orig-source option to force the inclusion of the
      .orig.tar.gz (Closes: #318030).
    - Add $conf::force_orig_source to allow --force-orig-source to be
      specified in a .sbuildrc.
  * sbuild.1:
    + Document schroot chroot naming.
    + Document --force-orig-source option.
    + Correctly escape hyphens in option and file names.
  * sbuild-setup.7: Use debootstrap rather than cdebootstrap.
  * bin/common_functions: Allow any chroot name to be specified
    (Closes: #356785).
  * bin/README.bins: Document changed chroot syntax.
  * bin/checkchroot: Set LC_COLLATE=POSIX to prevent collation issues
    (mismatches with the reference file; Closes: #294883).
  * bin/common_functions, bin/README.bins: Remove ~/build/ from the
    chroot path, to match sbuild behaviour of searching in the
    current directory (Closes: #355034).
  * chroot/README-buildd.chroot: Fix typo.
  * chroot/buildd.chroot: Use debootstrap rather than cdebootstrap
    (Closes: #358668).
  * debian/control: Recommend debootstrap rather than cdebootstrap.
  * example.sbuildrc: Add example $force_orig_source, with documentation.

 -- Roger Leigh <rleigh@debian.org>  Wed, 29 Mar 2006 14:58:32 +0100

sbuild (0.42) unstable; urgency=low

  * sbuild:
    - get_apt_command_internal(): Always add $main::chroot_apt_options.
    - log_command(): Add an additional priority argument.  If nonzero,
      the message is always logged, otherwise is only logged if debug is
      enabled.
    - get_command_internal(): When running schroot, preserve the user
      environment, needed for APT_CONFIG, DEBIAN_FRONTEND, etc..
    - get_command(), run_command(), exec_command(), get_apt_command(),
      run_apt_command():
      + chdir to $main::cwd to make sure the directory location also exists
        inside the chroot.
      + Add an additional priority argument to control the urgency of the
        log message, and pass this to log_command().
    - get_virtuals(): Remove usage of $main::chroot_apt_options, which is
      added automatically by get_apt_command().
    - get_command(), run_command() and exec_command() only log the full
      command when debugging is enabled, otherwise only the short form is
      logged (Closes: #355043).
    - setup_options():
      + Ensure APT_CONFIG is set to the correct path depending upon the
        chroot_mode.  $chroot_aptconf is the absolute path to the file from
        the host system, while $aptconf is the absolute path when apt is
        run.
      + Only set $main::chroot_apt_options when chroot_mode is "split".
      + Always regenerate apt.conf, because when chroot_mode is changed, it
        will break APT unless rewritten.
      + Don't set "Dir" in $chroot_aptconf when in chroot_mode is "schroot"
        (because apt is run inside the chroot).
    - Remove setpgrp() calls, so that all child processes run in the same
      process group as the parent.
    - Add a $conf::sbuild_mode, used to switch behaviour between user and
      buildd defaults.  The default is "buildd".  This allows package build
      errors to be reported (Closes: #170742).
    - Add a --quiet option, the opposite action to --verbose.
    - open_pkg_log():
      + Use correct Sbuild:: namespace for binNMU_version (Closes: #355861).
      + Create current-distribution symlink in addition to current.
    - Set the in the environment SHELL=/bin/sh, in case the user
      invoking sbuild uses a shell not available inside the chroot.
    - Remove unused variables @dist_parts and $main::nomail.
    - Use correct use syntax for File::Temp and Cwd, and initialise a
      number of variables which would otherwise be undefined, in order
      to remove run-time warnings.
    - Add a number of checks for undefined variables to remove run-time
      warnings.
    - Add -w to the shebang line, so sbuild always runs with warnings
      enabled.
    - All exec commands other than writing logfiles now use exec_command,
      so they get logged.
    - Require /usr/share/sbuild/sbuild.conf and optionally require
      /etc/sbuild/sbuild.conf.
    - Use named signals, rather than numbers, for portability.
    - close_log(), close_pkg_log: If verbose is enabled, flush the log and
      wait a second before killing tee, to prevent data loss in the pipeline.
    - $main::verbose is set by default if running on a tty (Closes: #355802).
    - LOG and PLOG are set to autoflush using IO::Handle.
    - $conf::build_dir defaults to $main::cwd if undefined.  It is used as
      the directory containing the build chroots, build logs, and current
      symlinks (Closes: #183022).
    - Always print toolchain packages.  This is done by always calling
      merge_pkg_build_deps(), and running all the way through
      install_deps(), even when the package does not supply any build
      dependencies or conflicts (Closes: #355040).
    - install_deps():
      + If there are no package dependencies, create an
        empty anonymous array reference to hold the (nonexistent)
        dependencies, required by filter_dependencies.
      + Make sure %entries is initialised.
    - fetch_source_files(): Check that the dsc specified is valid.
  * sbuild.conf: Don't require local config file.
  * sbuild.conf.local: Add $sbuild_mode, defaulting to "buildd".
  * example.sbuildrc: Add $build_dir example.
  * sbuild.1: Document --quiet.
  * sbuild-setup.5:
    - Split chroot setup and user setup into two sections.
    - Document sudoers env_keep setup (Closes: #355072, #355604).
  * Sbuild.pm: Remove unused module 'IO'.
  * chroot/add_sbuild_user: Add sudoers env_keep example.
  * debian/README.Debian: Document existence of sbuild-setup(7).
  * debian/control:
    - Depend on perl-modules (for File::Temp).
    - Recommend schroot 0.2.7 or later (for preserving the environment).
  * debian/dirs: Add etc/sbuild.
  * debian/rules:
    - Remove "make clean" in clean target; there is no Makefile, so this is
      redundant.
    - Install sbuild.conf as /usr/share/sbuild/sbuild.conf and
      sbuild.conf.local as /etc/sbuild/sbuild.conf.
  * debian/preinst:
    - New conffile.
    - Remove /etc/sbuild.conf.local if not locally modified.
  * debian/postinst:
    - Move /etc/sbuild.conf.local to /etc/sbuild/sbuild.conf if needed.
    - Reindent.
  * debian/postrm:
    - Unlink /etc/sbuild.conf if present.
    - Unlink files under /var/lib/sbuild.
    - Reindent.

 -- Roger Leigh <rleigh@debian.org>  Mon, 13 Mar 2006 00:14:00 +0000

sbuild (0.41) unstable; urgency=low

  * sbuild:
    - setup_options(): Set $main::chroot_apt_options in the same
      manner as upstream.
    - setup_options(): Correct usage of a scalar reference rather than
      the scalar $main::chroot_dir (Closes: #354520).

 -- Roger Leigh <rleigh@debian.org>  Mon, 27 Feb 2006 19:07:59 +0000

sbuild (0.40) unstable; urgency=low

  * sbuild:
    - Fix typos in debug statement ($main::distribution rather than
      $main::distribtion, and $main::schroot_session rather than
      $main::scroot_session).  Thanks to Adeodato Simó for this fix
      (Closes: #354456).
    - get_schroot_info(): Parse schroot "--info" Path (chroot location)
      output.
    - get_schroot_info(): Parse schroot "--info" Type (chroot type)
      output, and if "plain", always set $main::dist_sessioncaps to 0
      ("plain" chroots may say they are session-managed, but do not
      support full session management, so they always need cleaning).
  * debian/control:
    - Recommend schroot (>= 0.2.5), for its "Path" information in --info
      output, used for determining the chroot location.

 -- Roger Leigh <rleigh@debian.org>  Sun, 26 Feb 2006 22:19:04 +0000

sbuild (0.39) unstable; urgency=low

  * sbuild:
    - fetch_source_files(): Merge from upstream SVN (cset 94); Strip trailing
      whitespace from each line in $dscfile/debian/.sbuild-build-deps
      early on, making all subsequent regexes simpler.
    - Update copyright notice (add myself as a copyright holder).
    - Add %main::sessioncaps to store whether or not a chroot is
      session-capable.  Check the schroot "Session Managed" attribute to
      determine session capability.
    - If a chroot is session-capable, skip running uninstall_deps() (thanks
      to Reinhard Tartler).
    - Add debugging messages for distribution selection and schroot
      session creation (thanks to Reinhard Tartler).
  * debian/control:
    - Recommend schroot (>= 0.2.3-2), for its "Session Managed"
      information in --info output, used for skipping chroot cleanup.

 -- Roger Leigh <rleigh@debian.org>  Tue, 21 Feb 2006 23:44:19 +0000

sbuild (0.38) experimental; urgency=low

  * Full sudo access is no longer mandatory when using the schroot
    chroot_mode (Closes: #287669, #331506).
  * schroot session management is now fully implemented and completely
    functional.
  * sbuild:
    - Move schroot metadata parsing to a separate function,
      get_schroot_info().  Parse both "Location" (for
      backwards-compatibility) and "Mount Location".
    - Move path and APT setup into a separate function, setup_options().
    - Remove check_dpkg_version().  This has not been necessary since the
      release of potato (Debian 2.2), which had a dpkg version 1.6.14.
    - When $chroot_mode == "schroot", clear %main::dist_order and
      %main::dist_locations using an empty array, rather than undef.
    - New functions get_command(), run_command(), get_apt_command() and
      run_apt_command() to run a command inside or outside the build
      chroot under the specified user, or run apt inside or outside the
      chroot (depending on the chroot_mode), respectively.
    - New function exec_command().  This is the same as run_command(), but
      runs the command with exec rather than system().
    - New functions log_command() to log a command being run,
      get_command_internal() and get_apt_command_internal() to get a
      command string without logging it; these are used by get_command(),
      run_command, exec_command(), get_apt_command() and run_apt_command(),
      which do log the command being run.  Commands are logged in for all
      chroot modes.
    - get_apt_command() and run_apt_command() take an additional parameter,
      the command to run (apt-get or apt-cache).
    - get_apt_command() and run_apt_command() take an additional parameter,
      the user to run as, because not all commands need (or should) run as
      root.
    - Use new commands for running commands inside and outside chroots:
      + Signing options for dpkg-buildpackage are double-quoted rather than
        single-quoted (because the main command is single-quoted).
      + All commands run in a pipeline are obtained with get_command() or
        get_apt_command().
      + All other commands are run with run_command(), exec_command() or
        run_apt_command().
      + check_space() only requires root access in the chroot.
    - Add schroot session management.  Sessions are created, run and
      removed automatically.  The current session is stored in
      $main::schroot_session.  setup_options is called once per build, in
      order to set up the session options.
    - Add missing newline to log message.
  * sbuild.1:
    - Update outdated information.
    - Correct macro usage and reindent.
    - Correct command-line summary (Closes: #311589).
  * sbuild-setup.7: New manpage.  This describes how to set up a chroot
    (Closes: #311363).
  * avg-pkg-build-time.1: Clean up.
  * update-sourcedeps.1: Clean up.
  * sbuild.conf: $schroot_options defaults to "-q" to match the built-in
    default.
  * example.sbuildrc: Single quote example email addresses in
    $maintainer_name, $uploader_name, and $key_id (Closes: #341327).
  * chroot/buildd.chroot:
    - Use "set -e" to abort on all errors (Closes: #342357).
    - Correctly quote all shell variables.
    - Use cdebootstrap rather than debootstrap.
  * chroot/buildd.chroot.pre-sarge: Remove.
  * chroot/README-buildd.chroot.pre-sarge: Remove (Closes: #308065).
  * debian/control:
    - Recommend schroot.
    - Recommend cdebootstrap rather than debootstrap.
  * debian/README.Debian: Update information about src-deps and schroot.

 -- Roger Leigh <rleigh@debian.org>  Wed, 15 Feb 2006 18:13:23 +0000

sbuild (0.37) unstable; urgency=low

  * Sync with upstream SVN:
    - avg-pkg-build-time, avg-pkg-build-time.1, sbuild, sbuild.1,
      update-sourcedeps, update-sourcedeps.1: Update copyright notices with
      current FSF postal address.
    - sbuild:
      + Split changes files sent in the log every 989 characters, to better
        conform to mail RFCs.
      + Always show versions of installed build dependencies.
      + Always purge packages when building in a chroot.
      + Output purged packages line by line, rather than all at once.
      + Use strftime() and getpwuid() instead of the external commands
        date and whoami.
      + Use /var/lib/sbuild/apt.conf if it exists, and create it if it does
        not.  This fixes the problem of the root filesystem
        /etc/apt/apt.conf and /etc/apt/apt.conf.d directories being used,
        while the copies in the chroot filesystem are ignored.
      + Allow arch: all packages to be built when $main::build_arch_all
        is true.
      + Hardware DEBIAN_FRONTEND to "noninteractive" when installing and
        purging packages.  "apt-get update" is also run when the package
        cache is out of date (closes: 331546).
      + Fix support for '~' in version numbers.
      + Add Sbuild.pm (upstream WannaBuild.pm), and replace version_cmp()
        with Sbuild::version_compare().
      + Add REDO support for binNMUs.
      + Add stats generation for download+install, build and remove times.
      + Disassociate from the controlling terminal and make stdin /dev/null
        for the dpkg-buildpackage process.
      + Don't create entries to the sbuild log when a package claims to
        build an _all.deb, but doesn't.  Instead, warn to the build log.
      + Delete binary-all packages that we didn't ask to be built.
      + By default, set APT::Get::AllowUnauthenticated to "true".
      + Add $conf::chroot_only for compatibility with upstream
        (closes: #302628).
      + Add $conf::dpkg_source.
      + Add $conf::build_env_cmnd.
      + Merge whitespace and indentation changes.
      + Fix typos.
      + shutdown(): Don't close the package log if there is no current job.
      + read_build_essential(): Read build-essential from $main::chroot_dir
        instead of the root filesystem.
      + Add @main::toolchain_pkgs and @toolchain_regex.
      + check_space(): Redirect stderr of du to /dev/null.
      + run_apt(): Complete support for "install-deps-env".
      + Add --use-snapshot for building with gcc-snapshot.
      + build(): Remove dpkg-buildpackage debugging statements.
      + merge_pkg_build_deps(): Correctly separate dependencies in $deps,
        and don't immediately return if there are missing packages.
      + Remove support for --store-built-packages.
      + get_dpkg_status(): Check $version is set and compute $result in the
        same manner as upstream.
      + run_apt(): Remove '*' from $pkgs and $rpkgs.
      + install_deps(): purge packages with "dpkg --set-selections".
        schroot support added in addition to upstream changes.
      + fetch_source_files(): Support versioned fetches with apt-get.
      + Add support for auto_giveback_socket: add an extra argument to
        --auto-give-back and add an ssh '-S' option to analyze_fail_stage().
      + Support new --make-binNMU options.
      + Add support for $conf::chroot_only, and default to only running in
        a chroot for security and safety.
      + cleanup_close: Set $main::current_job to "" and shutdown if
        $main::HOME/EXIT-DAEMON-PLEASE exists and we are running in
        batchmode.
      + Move "Package claims to have built" error message to the same place
        as upstream.
    - sbuild.conf:
      + Remove watches.
      + Update alternatives (closes: #280689).
      + Comment out example %individual_stalled_pkg_timeout.
      + Empty @ignore_watches_no_build_deps.
    - sbuild.conf.local:
      + Add $chroot_only.
    - avg-pkg-build-space.1: Update text.
    - example.sbuildrc:
      + Remove $hack_changes_for_frozen.
      + Update comments.
  * sbuild.conf.local:
    - Use FHS-compliant pathnames, as in sbuild.conf.
  * Add support for building from experimental.
  * sbuild:
    - Parse the .changes rather than debian/files, so that the
      .dsc/.diff.gz/.orig.tar.gz are also copied back to ~/build.
    - Print information and contents of arch-all packages (closes: #321640).
  * debian/control: The maintainer field contains the list address.

 -- Roger Leigh <rleigh@debian.org>  Tue, 31 Jan 2006 12:58:57 +0000

sbuild (0.36) unstable; urgency=low

  Roger Leigh:

  * debian/changelog: Convert to UTF-8.
  * sbuild:
    - Don't fail in the absence of central sourcedeps.  These are no longer
      required now source packages are required to have build dependencies,
      so this should not be fatal.
    - Added support for schroot:
      + Added $conf::chroot_mode.  This may be set to "split" (the
        historical default), or "schroot" (use schroot instead of sudo).
      + All operations using sudo now check the value of $chroot_mode, and
        use sudo or schroot accordingly.
      + When using schroot, %main::dist_order is filled using the schroot
        chroot priorities.
      + Added %main::dist_locations to store the location of the
        available chroots.
    - Print a readable error if a chroot does not exist.
  * debian/control: Update to Standards-Version 3.6.2.
  * debian/copyright: Use the new FSF address.
  * debian/conffiles: Remove.
  * debian/rules:
    - Use debhelper version 4 compatibility mode.
    - Move the find -maxdepth option to before non-option arguments, to
      fix find warnings.
    - Remove template comments.
    - avg-pkg-build-space symbolic link should be relative.

 -- Roger Leigh <rleigh@debian.org>  Sun, 11 Sep 2005 10:02:19 +0100

sbuild (0.35) unstable; urgency=low

  Michael Banck:

  * bin/abort-current-build: Remove the `-B' from the grep line as
    `sbuild -s' does not pass that option to dpkg-configure and abort-
    current-build fails in that case.
  * sbuild: Set the locale to `POSIX' to make debconf and debhelper calls in
    the chroot not spew out locale warnings all the time.
    (closes: #287672)
  * sbuild: Removed check for specific distributions. Instead, fail if
    build/chroot-$dist is not there.
  * sbuild: Only override Distribution in .changes if specified as option on
    the command-line.
    (closes: #300145)
  * sbuild: Specify full path for Dir::Etc::main and Dir::Etc::parts.
  * example.sbuildrc: Clarify that $maintainer_name is not mandatory and
    overrides Maintainer: field, whereas $uploader_name overrides
    the Changed-By: field in changes.
  * Applied patch by Santiago Vila:
    - Moves scripts from /usr/lib/sbuild to /usr/share/sbuild and modifies
      all callers accordingly.
    - Add -n option to tail to comply with POSIX.
    - Call /usr/sbin/sendmail instead of /usr/lib/sendmail.
    (closes: #292717)
  * sbuild: Tolerate '0' as version number, thanks Santiago Vila.
    (closes: #300205)

 -- Michael Banck <mbanck@debian.org>  Fri,  1 Apr 2005 21:23:30 +0200

sbuild (0.34) unstable; urgency=high

  Francesco Paolo Lovergine:

  * Removed searchscripts recommendation in debian/control. That was requested
    by ppack now removed in archive.
    (closes: #272318)
  * checkchroot now uses grep-dctrl, thanks Clint Adams.
    Introduced dependency from grep-dctrl due to checkchroot.
    (closes: #260881,#265994)
  * Updated ref-* files for unstable and testing as well as the related README file.
  * This is the first revision CVS-enabled.

 -- Francesco Paolo Lovergine <frankie@debian.org>  Sat, 25 Sep 2004 17:42:57 +0200

sbuild (0.33) unstable; urgency=low

  * Man page sbuild.1 revised.

 -- Francesco Paolo Lovergine <frankie@debian.org>  Thu, 16 Sep 2004 16:42:18 +0200

sbuild (0.32) unstable; urgency=low

  * Added ~ as a legal character for debian version (post-sarge).
  * A few minor changes in README.chroot-buildd and man page.
  * Added -k and -e options as overriding for -m default in package signing.
    Man page changed to reflect new features.
    (closes: #260870)
  * Removed the CVS log variable in sbuild in order to import a new sane
    tree onto Alioth repo. Old logs are now stored in a new cvslogs.old file.
  * Minor revisions to ducumentation files.
  * Added Michael Banck as Uploader.

 -- Francesco Paolo Lovergine <frankie@debian.org>  Thu, 16 Sep 2004 16:14:27 +0200

sbuild (0.31) unstable; urgency=low

  * Patch for #239339 revised:
  	Escaping to manage correctly possible nested RE. 
        (closes: #268712)
  	Doing removes only in chroot environment.
        (closes: #264834).
  * Changed a bit man page to clarify better synopsis.
    (closes: #265998)

 -- Francesco Paolo Lovergine <frankie@debian.org>  Sat, 28 Aug 2004 21:27:12 +0200

sbuild (0.30) unstable; urgency=high

  The "later better than never" release.

  Thanks Michael Banck, Martin Michlmayr and other submitters for useful patches.

  * example.sbuildrc now return 1 to satisfy perl require syntax.
    (closes: #228410)
  * Now copies the orig.tar.gz into $(CHROOT)/build/<user>/ for non-native packages.
    (closes: #239339)
  * Corrected abort-current-build to manage correctly ps output.
    (closes: #249995)
  * Now should manage packages which provides the same pkgs of other yet installed ones.
    (closes: #259315)
  * build.chroot rewritten to use dbootstrap straight on.
    (closes: #235726,#228412,#228412)
  * Using dh_installman instead of obsolete dh_installmanpages. Added
    debian/manpages for that.
  * Alternatives modified for current ones in testing/sid.
    (closes: #228792)

 -- Francesco Paolo Lovergine <frankie@debian.org>  Tue,  3 Aug 2004 18:21:22 +0200

sbuild (0.29) unstable; urgency=low

  * Now depends on exim4
    (closes: #228591)
  * Non "noninteractive" is in lowercase currently.
    (closes: #228800)
  * Added /usr/bin/avg-pkg-build-space as symlink to /usr/bin/avg-pkg-build-time
    (closes: #228445)
  * add_sbuild_user corrected to show the true path of example.sbuildrc
    (closes: #228411)
  * removing obsolete packages in sid, and updated required ones
    (closes: #220932)
  * README.buildd-chroot updated
    (closes: #220933)

 -- Francesco Paolo Lovergine <frankie@debian.org>  Fri, 23 Jan 2004 20:09:56 +0100

sbuild (0.28) unstable; urgency=low

  * Using latest instead of lastest.
    (closes: #202740)
  * Changing dependencies in buildd.chroot for current gcc.
    (closes: #180447)
  * Configuration examples now moved into /usr/share/doc/sbuild/examples
    Man changed as consequence.
    (closes: #208965)
  * Policy bumped to 3.6.1.

 -- Francesco Paolo Lovergine <frankie@debian.org>  Tue, 11 Nov 2003 16:21:33 +0100

sbuild (0.27) unstable; urgency=low

  * sg is not available in hurd, removed in postinst and postrm (patch by Michael Banck).
   (closes: #206270)

 -- Francesco Paolo Lovergine <frankie@debian.org>  Wed, 20 Aug 2003 09:03:41 +0200

sbuild (0.26) unstable; urgency=low

  * Ugh! Wrong control file. Now really updated as needed.
    (closes: #191203)

 -- Francesco Paolo Lovergine <frankie@debian.org>  Fri, 20 Jun 2003 15:54:11 +0200

sbuild (0.25) unstable; urgency=low

  * New maintainer.
    Uploaders: Roger Leigh <roger@whinlatter.uklinux.net>
    (closes: #191203)

 -- Francesco Paolo Lovergine <frankie@debian.org>  Fri, 20 Jun 2003 15:17:25 +0200

sbuild (0.24) unstable; urgency=low

  * remove -qq from apt-get call in the updatechroot script
  * fix upgradechroot output and add -u to -y
  * added oldstable to distribution options
  * fix for dependency calculation for --arch-all builds from
    Martin Kögler (Closes: #180859)
  * libpng-dev => libpng12-0-dev in sbuild.conf
  * add dpkg-dev to package dependencies - thanks Michael Banck
    (Closes: #182234)
  * chroot building fix and waldi's patch still to come

 -- Rick Younie <younie@debian.org>  Sat, 19 Apr 2003 14:41:03 -0700

sbuild (0.23) unstable; urgency=low

  * fixed chroot building - thanks Matt Kraai for the patch and
    the heads-up - Closes: #167822
  * use separate stable and testing/unstable required lists
  * updated the ref-* package lists
  * added -o/oldstable option to the helper scripts and fixed
    their usage strings

 -- Rick Younie <younie@debian.org>  Wed,  6 Nov 2002 06:07:22 -0800

sbuild (0.22) unstable; urgency=low

  * dpkg --root isn't fixed so use ppack for the checkchroot
    script, recommend searchscripts instead of suggest
  * add a note to README.Debian and the man page that sbuild must be
    run in ~/build (or wherever the chroot-* symlink is) for sbuild
    to find the chroot (thanks Otavio)

 -- Rick Younie <younie@debian.org>  Sat, 14 Sep 2002 19:38:16 -0700

sbuild (0.21) unstable; urgency=low

  * the new dpkg has gone into testing so add dselect to the
    buildd.chroot required list there as well

 -- Rick Younie <younie@debian.org>  Mon, 19 Aug 2002 22:35:24 -0700

sbuild (0.20) unstable; urgency=low

  * added a note that the original tarball has to be in the sbuild work
    directory $CHROOT/build/<user> for an "sbuild --source" build
  * removed the old potato chroot description; it can be gotten from the
    woody version of the package if needed
  * have sbuild make a ~/build/current symlink to the current build log

 -- Rick Younie <younie@debian.org>  Sat, 17 Aug 2002 09:26:55 -0700

sbuild (0.19) unstable; urgency=low

  * ref-stable = woody
  * re-added deborphan, searchscripts Suggests
  * add a note about setting up .sbuildrc
  * have sbuild, chrapt ignore base apt.conf{,.d}
  * handle dpkg/dselect unstable split in buildd.chroot; copy over
    /etc/hosts to chroot

 -- Rick Younie <younie@debian.org>  Sat, 20 Jul 2002 06:26:05 -0700

sbuild (0.18) unstable; urgency=low

  * split ref-testing from ref-unstable instead of symlink as they
    differ now
  * unstable dpkg --root is broken currently so use ppack instead of
    dpkg for checkchroot
  * don't 'touch' downloaded source; in buildd context, buildd-watcher
    should use ctime not mtime to look for old files
  * add a blurb about using chrapt to finish off the chroot build, in
    case debootstrap doesn't quite get it right

 -- Rick Younie <younie@debian.org>  Sat, 20 Jul 2002 06:26:05 -0700

sbuild (0.17) unstable; urgency=low

  * removed debconf-utils from unstable reference list
  * include Ryan's sbuild changes to allow the buildds to
    autobuild for security
  * include Ryan's debootstrap script for chroot building
  * the SBUILD_CHROOT_ROOT environment variable is gone.  The chroots
    are now found by the ~/build/chroot-$DIST symlinks or absolute path.
  * moved the helper scripts to /usr/lib/sbuild
  * wrong switch so the 0.5 changelog was skipped; again, Closes: #138915
  * create blank source-dependencies files on install

 -- Rick Younie <younie@debian.org>  Thu, 11 Jul 2002 01:22:56 -0700

sbuild (0.6) unstable; urgency=low

  * added dobuildlog, a shell script for processing build logs:
    file a bug, sign the changelog, reply to buildd if you're
    an admin
  * recommend fakeroot instead of depend as some arches don't have
    it.  (Closes: #145753)

 -- Rick Younie <younie@debian.org>  Fri,  3 May 2002 22:22:41 -0700

sbuild (0.5) unstable; urgency=low

  * fix copyright file lintian errors
  * added ~/.wgetrc warning to man update-sourcedeps man page,
    Closes: #138915

 -- Rick Younie <younie@debian.org>  Wed, 10 Apr 2002 00:27:25 -0700

sbuild (0.4) unstable; urgency=low

  * made /etc/sbuild.conf a conffile - thanks Gergely Nagy.
    (Closes: #136374)

 -- Rick Younie <younie@debian.org>  Sun,  3 Mar 2002 21:51:51 -0800

sbuild (0.3) unstable; urgency=low

  * added mailfrom config item so the msg body From: can be
    overridden
  * noninteractive -> Noninteractive for Ryan Murray
  * (re-)added conffile sbuild.conf.local for local changes that aren't
    suitable for ~/.sbuildrc
  * removed the bashrc & profile example files; they were part of my
    original local sbuild deb and are just clutter

 -- Rick Younie <younie@debian.org>  Sat, 23 Feb 2002 11:44:12 -0800

sbuild (0.2.5) unstable; urgency=low

  * add From/To headers to sbuild mail - thanks Gergely Nagy
   (Closes: #129850)
  * added deborphan to Suggests; -f is useful for finding the
    minimal chroot for an arch

 -- Rick Younie <younie@debian.org>  Fri, 18 Jan 2002 18:46:33 -0800

sbuild (0.2.4) unstable; urgency=low

  * Closes: #120309 (the ITP)
  * the sbuildrc:$source_dependencies config item got lost
  * removed Phil Blundell's apt "Replaces:" patch.  This is a
    workaround for an apt weakness that shouldn't be depended on.
  * added fakeroot dependency.  Thanks Michael Schmitz.

 -- Rick Younie <younie@debian.org>  Thu,  8 Dec 2001 05:55:08 -0800

sbuild (0.2.3) unstable; urgency=low

  * show all changes in initial *.changes

 -- Rick Younie <younie@debian.org>  Thu,  6 Dec 2001 05:55:08 -0800

sbuild (0.2.2) unstable; urgency=low

  * don't copy /etc/fstab to chroot

 -- Rick Younie <younie@debian.org>  Sun,  2 Dec 2001 00:34:38 -0800

sbuild (0.2.1) unstable; urgency=low

  * dpkg-buildpackage craps out on the unknown -d switch in the
    stable chroot.

 -- Rick Younie <younie@debian.org>  Fri, 30 Nov 2001 06:53:24 -0800

sbuild (0.2) unstable; urgency=low

  * Initial package

 -- Rick Younie <younie@debian.org>  Thu,  8 Nov 2001 00:18:34 -0800<|MERGE_RESOLUTION|>--- conflicted
+++ resolved
@@ -1,7 +1,6 @@
 sbuild (0.63.0-1) unstable; urgency=low
 
   [ Wookey ]
-<<<<<<< HEAD
   * Support for cross-compiling has been added.  This includes the
     addition of $host and $build configuration variables, with
     corresponding --host and --build command-line options.  This
@@ -9,10 +8,6 @@
     - Merge cross-build support (thanks to Hector Oron,
       Closes: #610689).
     - Add multiarch cross-build support.
-=======
-  * Merge cross-build support (thanks to Hector Oron)
-  * Add multiarch cross-build support
->>>>>>> d798c6eb
 
   [ Roger Leigh ]
   * The deprecated 'internal' dependency resolver has been removed,
@@ -31,7 +26,7 @@
     internally.  The statistics recorded in the database were not
     particularly informative; storing the statistics in a proper
     relational database is recommended.  The configuration variables
-    $avg_time_db and $avg_space_db have been removed. 
+    $avg_time_db and $avg_space_db have been removed.
 
  -- Roger Leigh <rleigh@debian.org>  Sun, 22 Jan 2012 18:20:21 +0000
 
