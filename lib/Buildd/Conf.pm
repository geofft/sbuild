--- conflicted
+++ resolved
@@ -32,95 +32,15 @@
     use Exporter ();
     our (@ISA, @EXPORT);
 
-<<<<<<< HEAD
-    @ISA = qw(Exporter);
-
-    @EXPORT = qw($HOME $arch $max_build $nice_level $idle_sleep_time
-                 $min_free_space @take_from_dists @no_auto_build
-                 $no_build_regex $build_regex @weak_no_auto_build
-                 $delay_after_give_back $pkg_log_keep $pkg_log_keep
-                 $build_log_keep $daemon_log_rotate $daemon_log_send
-                 $daemon_log_keep $warning_age $error_mail_window
-                 $statistics_period $sshcmd $wanna_build_user
-                 $no_warn_pattern $should_build_msgs $apt_get $sudo
-                 $schroot $autoclean_interval $secondary_daemon_threshold
-                 $admin_mail $statistics_mail $dupload_to
-                 $dupload_to_non_us $dupload_to_security
-                 $log_queued_messages $wanna_build_dbbase read);
-}
-=======
     @ISA = qw(Exporter Sbuild::ConfBase);
->>>>>>> 4daa9c72
 
     @EXPORT = qw($reread_config);
 }
 
 my $reread_config = 0;
 
-<<<<<<< HEAD
-# Originally from the main namespace.
-(our $HOME = $ENV{'HOME'})
-    or die "HOME not defined in environment!\n";
-# Configuration files.
-my $config_global = "/etc/buildd.conf";
-my $config_user = "$HOME/.builddrc";
-my $config_global_time = 0;
-my $config_user_time = 0;
-
-# Defaults.
-chomp( our $arch = `dpkg --print-architecture 2>/dev/null` );
-our $max_build = 10;
-our $nice_level = 10;
-our $idle_sleep_time = 5*60;
-our $min_free_space = 50*1024;
-our @take_from_dists = qw();
-our @no_auto_build = ();
-our $no_build_regex = "^(contrib/|non-free/)?non-US/";
-our $build_regex = "";
-our @weak_no_auto_build = ();
-our $delay_after_give_back = 8 * 60; # 8 hours
-our $pkg_log_keep = 7;
-our $build_log_keep = 2;
-our $daemon_log_rotate = 1;
-our $daemon_log_send = 1;
-our $daemon_log_keep = 7;
-our $warning_age = 7;
-our $error_mail_window = 8*60*60;
-our $statistics_period = 7;
-our $sshcmd = "";
-our $sshsocket = "";
-our $wanna_build_user = $Buildd::username;
-our $no_warn_pattern = '^build/(SKIP|REDO|SBUILD-GIVEN-BACK|buildd\.pid|[^/]*.ssh|chroot-[^/]*)$';
-our $should_build_msgs = 1;
-our $apt_get = "/usr/bin/apt-get";
-our $sudo = "/usr/bin/sudo";
-out $schroot = "/usr/bin/schroot";
-our $autoclean_interval = 86400;
-our $secondary_daemon_threshold = 70;
-our $admin_mail = "USER-porters";
-our $statistics_mail = 'USER-porters';
-our $dupload_to = "anonymous-ftp-master";
-our $dupload_to_non_us = "anonymous-non-us";
-our $dupload_to_security = "security";
-our $log_queued_messages = 0;
-our $wanna_build_dbbase = "$arch/build-db";
-
-sub ST_MTIME () { 9 }
-
-sub read_file ($\$) {
-    my $filename = shift;
-    my $time_var = shift;
-    if (-r $filename) {
-        my @stat = stat( $filename );
-        $$time_var = $stat[ST_MTIME];
-        delete $INC{$filename};
-        require $filename;
-    }
-}
-=======
 sub init_allowed_keys {
     my $self = shift;
->>>>>>> 4daa9c72
 
     $self->SUPER::init_allowed_keys();
 
