# Buildd common base functionality
# Copyright © 1998 Roman Hodek <Roman.Hodek@informatik.uni-erlangen.de>
# Copyright © 2009 Roger Leigh <rleigh@debian.org>
#
# This program is free software: you can redistribute it and/or modify
# it under the terms of the GNU General Public License as published by
# the Free Software Foundation, either version 2 of the License, or
# (at your option) any later version.
#
# This program is distributed in the hope that it will be useful, but
# WITHOUT ANY WARRANTY; without even the implied warranty of
# MERCHANTABILITY or FITNESS FOR A PARTICULAR PURPOSE.  See the GNU
# General Public License for more details.
#
# You should have received a copy of the GNU General Public License
# along with this program.  If not, see
# <http://www.gnu.org/licenses/>.
#
#######################################################################

package Buildd::Base;

use strict;
use warnings;

use IO::File;
use Buildd qw(lock_file unlock_file);

use Sbuild::Base;
use Sbuild qw($devnull);

BEGIN {
    use Exporter ();
    our (@ISA, @EXPORT);

    @ISA = qw(Exporter Sbuild::Base);

    @EXPORT = qw();
}

sub new {
    my $class = shift;
    my $conf = shift;

    my $self = $class->SUPER::new($conf);
    bless($self, $class);

    $self->open_log();

    return $self;
}

sub open_log ($) {
    my $self = shift;

    my $logfile = $self->get_conf('DAEMON_LOG_FILE');

    my $log = IO::File->new("$logfile", O_CREAT|O_WRONLY|O_APPEND, 0640)
	or die "$0: Cannot open logfile $logfile: $!\n";
    $log->autoflush('true');

    # Since we are a daemon, fully detach from terminal by reopening
    # stdout and stderr to redirect to the log file.  Note messages
    # should be printed using log(), not printing directly to the
    # filehandle.  This is a fallback only.
    open(STDOUT, '>&', $log) or warn "Can't redirect stderr\n";
    open(STDERR, '>&', $log) or warn "Can't redirect stderr\n";

    $self->set('Log Stream', $log);

    return $log;
}

sub close_log ($) {
    my $self = shift;

    # We can't close stdout and stderr, so redirect to /dev/null.
<<<<<<< HEAD
    open(STDOUT, '>', "/dev/null") or warn "Can't redirect stderr\n";
    open(STDERR, '>', "/dev/null") or warn "Can't redirect stderr\n";
=======
    open(STDOUT, '>&', $devnull) or warn "Can't redirect stderr\n";
    open(STDERR, '>&', $devnull) or warn "Can't redirect stderr\n";
>>>>>>> bee90ade

    my $log = $self->get('Log Stream');
    $self->set('Log Stream', undef);

    return $log->close();
}

sub reopen_log ($) {
    my $self = shift;

    my $log = $self->get('Log Stream');

    if ($self->close_log()) {
	$log = $self->open_log();
    }

    return $log;
}

sub write_stats ($$$) {
    my $self = shift;
    my ($cat, $val) = @_;

    local( *F );

    my $home = $self->get_conf('HOME');

    lock_file( "$home/stats" );
    open( F, ">>$home/stats/$cat" );
    print F "$val\n";
    close( F );
    unlock_file( "$home/stats" );
}

sub get_db_handle ($$) {
    my $self = shift;
    my $dist_config = shift;

    my $db = Sbuild::DB::Client->new($dist_config);
    $db->set('Log Stream', $self->get('Log Stream'));
    return $db;
}

sub get_dist_config_by_name ($$) {
    my $self = shift;
    my $dist_name = shift;

    my $dist_config;
    for my $dist_config_entry (@{$self->get_conf('DISTRIBUTIONS')}) {
        if ($dist_config_entry->get('DIST_NAME') eq $dist_name) {
            $dist_config = $dist_config_entry;
        }
    }

    if (!$dist_config) {
        $self->set('Mail Short Error',
                $self->get('Mail Short Error') .
                "No configuration found for dist $dist_name\n");
        $self->set('Mail Error',
                $self->get('Mail Error') .
                "Answer could not be processed, as dist=$dist_name does not match any of\n".
                "the entries in the buildd configuration.\n");
    }

    return $dist_config;
}

sub log {
	my $self = shift;

	my $timestamp = localtime;
	# omit weekday and year for brevity
	$timestamp =~ s/^\w+\s(.*)\s\d+$/$1/;
	my $prefix = "$timestamp $Buildd::progname\[$Buildd::progpid\]: ";

	for my $line (split(/\n/, join("", @_))) {
		Sbuild::Base::log($self, $prefix, $line, "\n");
	}
}

1;<|MERGE_RESOLUTION|>--- conflicted
+++ resolved
@@ -75,13 +75,8 @@
     my $self = shift;
 
     # We can't close stdout and stderr, so redirect to /dev/null.
-<<<<<<< HEAD
-    open(STDOUT, '>', "/dev/null") or warn "Can't redirect stderr\n";
-    open(STDERR, '>', "/dev/null") or warn "Can't redirect stderr\n";
-=======
     open(STDOUT, '>&', $devnull) or warn "Can't redirect stderr\n";
     open(STDERR, '>&', $devnull) or warn "Can't redirect stderr\n";
->>>>>>> bee90ade
 
     my $log = $self->get('Log Stream');
     $self->set('Log Stream', undef);
