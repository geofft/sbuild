--- conflicted
+++ resolved
@@ -24,13 +24,8 @@
 use strict;
 use warnings;
 
-<<<<<<< HEAD
-use Buildd qw(ll_send_mail lock_file unlock_file send_mail);
+use Buildd qw(ll_send_mail lock_file unlock_file send_mail exitstatus);
 use Buildd::Conf qw();
-=======
-use Buildd qw(ll_send_mail lock_file unlock_file send_mail exitstatus);
-use Buildd::Conf;
->>>>>>> 81e74440
 use Buildd::Base;
 use Sbuild qw(binNMU_version $devnull);
 use Sbuild::ChrootRoot;
