--- conflicted
+++ resolved
@@ -201,24 +201,10 @@
 		$pkg_ver = $lowprio_pkg_ver;
 	    }
 
-<<<<<<< HEAD
-	    next if !defined($pkg_ver);
-	    # Ask wanna-build to mark the package as taken.
-	    my @todo = $self->do_wanna_build( $dist_config, \%binNMUlog, $pkg_ver );
-	    # Redo the current distribution if the take failed (i.e. the returned
-	    # subset was empty).
-	    redo if !@todo;
-	    # Ensure that we only got one item back.  As we only pass in one
-	    # that should never happen anyway.  (In Perl $#todo will yield 0
-	    # if there's one item in the array and -1 if none.)
-	    die "Got more than one item on --take, dying." if $#todo != 0;
-	    $self->do_build( $dist_config, \%binNMUlog, $todo[0] );
-=======
 	    next if !@todo;
 	    my $todo = $self->do_wanna_build( $dist_config, @todo );
 	    last if !$todo;
 	    $self->do_build( $dist_config, $todo );
->>>>>>> 2ee8048b
 	    ++$done;
 	    last;
 	}
