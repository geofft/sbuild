--- conflicted
+++ resolved
@@ -142,29 +142,17 @@
     # If cross-building, set the correct foreign-arch
     if ($self->get('Host Arch') ne $self->get('Build Arch')) {
 	$session->run_command(
-<<<<<<< HEAD
-	    { COMMAND => ['sh', '-c', 'echo "foreign-architecture ' . $self->get('Host Arch') . '" > /etc/dpkg/dpkg.cfg.d/sbuild'],
-	      USER => 'root' });
-        # We should get this much nicer interface with new dpkg upload.
-        # { COMMAND => ['dpkg', '--add-foreign-architecture ', $self->get('Host Arch')],
-        #   USER => 'root' });
-=======
 	    # this is the ubuntu dpkg 1.16.2 interface - we need to check (or configure) which to use with check_dpkg_version
 #	    { COMMAND => ['sh', '-c', 'echo "foreign-architecture ' . $self->get('Host Arch') . '" > /etc/dpkg/dpkg.cfg.d/sbuild'],
 #	      USER => 'root' });
         # This is the Debian dpkg >= 1.16.3 interface
 	    { COMMAND => ['dpkg', '--add-architecture', $self->get('Host Arch')],
 	      USER => 'root' });
->>>>>>> d798c6eb
 	if ($?) {
 	    $self->log_error("E: Failed to set dpkg foreign-architecture config\n");
 	    return 0;
 	}
-<<<<<<< HEAD
-	$self->log("Setting dpkg foreign-architecture to ".$self->get('Host Arch')."\n");
-=======
 	$self->log("Adding dpkg foreign-architecture ".$self->get('Host Arch')."\n");
->>>>>>> d798c6eb
     }
 }
 
