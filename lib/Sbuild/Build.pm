#
# Build.pm: build library for sbuild
# Copyright © 2005      Ryan Murray <rmurray@debian.org>
# Copyright © 2005-2008 Roger Leigh <rleigh@debian.org>
# Copyright © 2008      Simon McVittie <smcv@debian.org>
#
# This program is free software: you can redistribute it and/or modify
# it under the terms of the GNU General Public License as published by
# the Free Software Foundation, either version 2 of the License, or
# (at your option) any later version.
#
# This program is distributed in the hope that it will be useful, but
# WITHOUT ANY WARRANTY; without even the implied warranty of
# MERCHANTABILITY or FITNESS FOR A PARTICULAR PURPOSE.  See the GNU
# General Public License for more details.
#
# You should have received a copy of the GNU General Public License
# along with this program.  If not, see
# <http://www.gnu.org/licenses/>.
#
#######################################################################

package Sbuild::Build;

use strict;
use warnings;

use POSIX;
use Errno qw(:POSIX);
use Fcntl;
use File::Basename qw(basename dirname);
use File::Temp qw(tempdir);
use FileHandle;
use GDBM_File;
use File::Copy qw(); # copy is already exported from Sbuild, so don't export
		     # anything.

use Sbuild qw($devnull binNMU_version version_compare split_version copy isin send_mail debug df);
use Sbuild::Base;
use Sbuild::ChrootSetup qw(clean update upgrade distupgrade);
use Sbuild::ChrootInfoSchroot;
use Sbuild::ChrootInfoSudo;
use Sbuild::Sysconfig qw($version $release_date);
use Sbuild::Conf;
use Sbuild::LogBase qw($saved_stdout);
use Sbuild::Sysconfig;
use Sbuild::Utility qw(check_url download parse_file);
use Sbuild::AptitudeBuildDepSatisfier;
use Sbuild::InternalBuildDepSatisfier;

BEGIN {
    use Exporter ();
    our (@ISA, @EXPORT);

    @ISA = qw(Exporter Sbuild::Base);

    @EXPORT = qw();
}

sub new {
    my $class = shift;
    my $dsc = shift;
    my $conf = shift;

    my $self = $class->SUPER::new($conf);
    bless($self, $class);

    # DSC, package and version information:
    $self->set_dsc($dsc);
    my $ver = $self->get('DSC Base');
    $ver =~ s/\.dsc$//;
    # Note, will be overwritten by Version: in DSC.
    $self->set_version($ver);

    # Do we need to download?
    $self->set('Download', 0);
    $self->set('Download', 1)
	if (!($self->get('DSC Base') =~ m/\.dsc$/) || # Use apt to download
	    check_url($self->get('DSC'))); # Valid URL

    # Can sources be obtained?
    $self->set('Invalid Source', 0);
    $self->set('Invalid Source', 1)
	if ((!$self->get('Download')) ||
	    (!($self->get('DSC Base') =~ m/\.dsc$/) && # Use apt to download
	     $self->get('DSC') ne $self->get('Package_OVersion')) ||
	    (!defined $self->get('Version')));

    debug("DSC = " . $self->get('DSC') . "\n");
    debug("Source Dir = " . $self->get('Source Dir') . "\n");
    debug("DSC Base = " . $self->get('DSC Base') . "\n");
    debug("DSC File = " . $self->get('DSC File') . "\n");
    debug("DSC Dir = " . $self->get('DSC Dir') . "\n");
    debug("Package_Version = " . $self->get('Package_Version') . "\n");
    debug("Package_OVersion = " . $self->get('Package_OVersion') . "\n");
    debug("Package_OSVersion = " . $self->get('Package_OSVersion') . "\n");
    debug("Package_SVersion = " . $self->get('Package_SVersion') . "\n");
    debug("Package = " . $self->get('Package') . "\n");
    debug("Version = " . $self->get('Version') . "\n");
    debug("OVersion = " . $self->get('OVersion') . "\n");
    debug("OSVersion = " . $self->get('OSVersion') . "\n");
    debug("SVersion = " . $self->get('SVersion') . "\n");
    debug("VersionEpoch = " . $self->get('VersionEpoch') . "\n");
    debug("VersionUpstream = " . $self->get('VersionUpstream') . "\n");
    debug("VersionDebian = " . $self->get('VersionDebian') . "\n");
    debug("Download = " . $self->get('Download') . "\n");
    debug("Invalid Source = " . $self->get('Invalid Source') . "\n");

    $self->set('Arch', undef);
    $self->set('Chroot Dir', '');
    $self->set('Chroot Build Dir', '');
    $self->set('Max Lock Trys', 120);
    $self->set('Lock Interval', 5);
    $self->set('Srcdep Lock Count', 0);
    $self->set('Pkg Status', 'pending');
    $self->set('Pkg Status Trigger', undef);
    $self->set('Pkg Start Time', 0);
    $self->set('Pkg End Time', 0);
    $self->set('Pkg Fail Stage', 0);
    $self->set('Build Start Time', 0);
    $self->set('Build End Time', 0);
    $self->set('This Time', 0);
    $self->set('This Space', 0);
    $self->set('This Watches', {});
    $self->set('Toolchain Packages', []);
    $self->set('Sub Task', 'initialisation');
    $self->set('Session', undef);
    $self->set('Additional Deps', []);
    $self->set('Dependency Resolver', undef);
    $self->set('Dependencies', {});
    $self->set('Have DSC Build Deps', []);
    $self->set('Log File', undef);
    $self->set('Log Stream', undef);

    return $self;
}

sub set_dsc {
    my $self = shift;
    my $dsc = shift;

    debug("Setting DSC: $dsc\n");

    $self->set('DSC', $dsc);
    $self->set('Source Dir', dirname($dsc));

    $self->set('DSC Base', basename($dsc));
}

sub set_version {
    my $self = shift;
    my $pkgv = shift;

    debug("Setting package version: $pkgv\n");

    my ($pkg, $version) = split /_/, $pkgv;
    # Original version (no binNMU or other addition)
    my $oversion = $version;
    # Original version with stripped epoch
    (my $osversion = $version) =~ s/^\d+://;

    # Add binNMU to version if needed.
    if ($self->get_conf('BIN_NMU') || $self->get_conf('APPEND_TO_VERSION')) {
	$version = binNMU_version($version, $self->get_conf('BIN_NMU_VERSION'),
	    $self->get_conf('APPEND_TO_VERSION'));
    }

    # Version with binNMU or other additions and stripped epoch
    (my $sversion = $version) =~ s/^\d+://;

    my ($epoch, $uversion, $dversion) = split_version($version);

    $self->set('Package', $pkg);
    $self->set('Version', $version);
    $self->set('Package_Version', "${pkg}_$version");
    $self->set('Package_OVersion', "${pkg}_$oversion");
    $self->set('Package_OSVersion', "${pkg}_$osversion");
    $self->set('Package_SVersion', "${pkg}_$sversion");
    $self->set('OVersion', $oversion);
    $self->set('OSVersion', $osversion);
    $self->set('SVersion', $sversion);
    $self->set('VersionEpoch', $epoch);
    $self->set('VersionUpstream', $uversion);
    $self->set('VersionDebian', $dversion);
    $self->set('DSC File', "${pkg}_${osversion}.dsc");
    $self->set('DSC Dir', "${pkg}-${uversion}");
}

sub set_status {
    my $self = shift;
    my $status = shift;

    $self->set('Pkg Status', $status);
    if (defined($self->get('Pkg Status Trigger'))) {
	$self->get('Pkg Status Trigger')->($self, $status);
    }
}

sub run {
    my $self = shift;

    $self->set_status('building');

    $self->set('Pkg Start Time', time);

    my $dist = $self->get_conf('DISTRIBUTION');
    if (!defined($dist) || !$dist) {
	$self->log("No distribution defined\n");
	goto cleanup_skip;
    }

    if ($self->get('Invalid Source')) {
	$self->log("Invalid source: " . $self->get('DSC') . "\n");
	$self->log("Skipping " . $self->get('Package') . " \n");
	$self->set_status('failed');
	goto cleanup_skip;
    }

    my $chroot_info;
    if ($self->get_conf('CHROOT_MODE') eq 'schroot') {
	$chroot_info = Sbuild::ChrootInfoSchroot->new($self->get('Config'));
    } else {
	$chroot_info = Sbuild::ChrootInfoSudo->new($self->get('Config'));
    }

    my $session = $chroot_info->create($self->get_conf('DISTRIBUTION'),
				       $self->get_conf('CHROOT'),
				       $self->get_conf('ARCH'));

    if (!$session->begin_session()) {
	$self->log("Error creating chroot session: skipping " .
		   $self->get('Package') . "\n");
	$self->set_status('failed');
	goto cleanup_close;
    }

    $self->set('Session', $session);
    $self->set('Arch', $self->chroot_arch());

    $self->set('Chroot Dir', $session->get('Location'));
    $self->set('Chroot Build Dir',
	       tempdir($self->get_conf('USERNAME') . '-' .
		       $self->get('Package_SVersion') . '-' .
		       $self->get('Arch') . '-XXXXXX',
		       DIR => $session->get('Build Location')));
    # TODO: Don't hack the build location in; add a means to customise
    # the chroot directly.
    $session->set('Build Location', $self->get('Chroot Build Dir'));

    # TODO: Get package name from build object
    if (!$self->open_build_log()) {
	goto cleanup_close;
    }

    # Needed so chroot commands log to build log
    $session->set('Log Stream', $self->get('Log Stream'));

    # Chroot execution defaults
    my $chroot_defaults = $session->get('Defaults');
    $chroot_defaults->{'DIR'} =
	$session->strip_chroot_path($session->get('Build Location'));
    $chroot_defaults->{'STREAMIN'} = $devnull;
    $chroot_defaults->{'STREAMOUT'} = $self->get('Log Stream');
    $chroot_defaults->{'STREAMERR'} = $self->get('Log Stream');
    $chroot_defaults->{'ENV'}->{'LC_ALL'} = 'POSIX';
    $chroot_defaults->{'ENV'}->{'SHELL'} = $Sbuild::Sysconfig::programs{'SHELL'};

    $self->set('Session', $session);

    # Set up debconf selections.
    my $pipe = $session->pipe_command(
	{ COMMAND => ['/usr/bin/debconf-set-selections'],
	  PIPE => 'out',
	  USER => 'root',
	  CHROOT => 1,
	  PRIORITY => 0,
	  DIR => '/' });

    if (!$pipe) {
	warn "Cannot open pipe: $!\n";
    } else {
	foreach my $selection ('man-db man-db/auto-update boolean false') {
	    print $pipe "$selection\n";
	}
	close($pipe);
	if ($?) {
	    $self->log('debconf-set-selections failed\n');
	}
    }

    $self->set('Additional Deps', []);

    # Clean APT cache.
    $self->set('Pkg Fail Stage', 'apt-get-clean');
    if ($self->get_conf('APT_CLEAN')) {
	if (clean($session, $self->get('Config'))) {
	    # Since apt-clean was requested specifically, fail on
	    # error when not in buildd mode.
	    $self->log("apt-get clean failed\n");
	    if ($self->get_conf('SBUILD_MODE') ne 'buildd') {
		$self->set_status('failed');
		goto cleanup_close;
	    }
	}
    }

    # Update APT cache.
    $self->set('Pkg Fail Stage', 'apt-get-update');
    if ($self->get_conf('APT_UPDATE')) {
	if (update($session, $self->get('Config'))) {
	    # Since apt-update was requested specifically, fail on
	    # error when not in buildd mode.
	    $self->log("apt-get update failed\n");
	    $self->set_status('failed');
	    goto cleanup_close;
	}
    }

    # Upgrade using APT.
    if ($self->get_conf('APT_DISTUPGRADE')) {
	$self->set('Pkg Fail Stage', 'apt-get-distupgrade');
	if ($self->get_conf('APT_DISTUPGRADE')) {
	    if (distupgrade($session, $self->get('Config'))) {
		# Since apt-distupgrade was requested specifically, fail on
		# error when not in buildd mode.
		$self->log("apt-get dist-upgrade failed\n");
		if ($self->get_conf('SBUILD_MODE') ne 'buildd') {
		    $self->set_status('failed');
		    goto cleanup_close;
		}
	    }
	}
    } elsif ($self->get_conf('APT_UPGRADE')) {
	$self->set('Pkg Fail Stage', 'apt-get-upgrade');
	if ($self->get_conf('APT_UPGRADE')) {
	    if (upgrade($session, $self->get('Config'))) {
		# Since apt-upgrade was requested specifically, fail on
		# error when not in buildd mode.
		$self->log("apt-get upgrade failed\n");
		if ($self->get_conf('SBUILD_MODE') ne 'buildd') {
		    $self->set_status('failed');
		    goto cleanup_close;
		}
	    }
	}
    }

    $self->set('Pkg Fail Stage', 'fetch-src');
    if (!$self->fetch_source_files()) {
	goto cleanup_packages;
    }

    # Run setup-hook before processing deps and build
    if ($self->get_conf('CHROOT_SETUP_SCRIPT')) {
	$session->run_command(
	    { COMMAND => [$self->get_conf('CHROOT_SETUP_SCRIPT')],
	      ENV => $self->get_env('SBUILD_BUILD_'),
	      USER => "root",
	      PRIORITY => 0,
	      CHROOT => 1 });
	if ($?) {
	    $self->log("setup-hook failed\n");
	    $self->set_status('failed');
	    goto cleanup_packages;
	}
    }

    $self->set('Pkg Fail Stage', 'install-deps');
    if ($self->get_conf('BUILD_DEP_RESOLVER') eq "aptitude") {
	$self->set('Dependency Resolver', Sbuild::AptitudeBuildDepSatisfier->new($self));
    } else {
	$self->set('Dependency Resolver', Sbuild::InternalBuildDepSatisfier->new($self));
    }
    if (!$self->get('Dependency Resolver')->install_deps()) {
	$self->log("Source-dependencies not satisfied; skipping " .
		   $self->get('Package') . "\n");
	goto cleanup_packages;
    }

    $self->get('Dependency Resolver')->dump_build_environment();

    if ($self->build()) {
	$self->set_status('successful');
    } else {
	$self->set_status('failed');
    }

  cleanup_packages:
    # Purge package build directory
    if ($self->get_conf('PURGE_BUILD_DIRECTORY') eq 'always' ||
	($self->get_conf('PURGE_BUILD_DIRECTORY') eq 'successful' &&
	 $self->get_status() eq 'successful')) {
	$self->log("Purging " . $self->get('Chroot Build Dir') . "\n");
	my $bdir = $self->get('Session')->strip_chroot_path($self->get('Chroot Build Dir'));
	my $dsc_dir = $self->get('Session')->strip_chroot_path($self->get('DSC Dir'));
	$self->get('Session')->run_command(
<<<<<<< HEAD
	    { COMMAND => ['rm', '-rf', $bdir, $dsc_dir],
=======
	    { COMMAND => ['rm', '-rf', $bdir],
>>>>>>> bee90ade
	      USER => 'root',
	      CHROOT => 1,
	      PRIORITY => 0,
	      DIR => '/' });
    }

    # Purge installed packages
    if (defined ($session->get('Session Purged')) &&
	$session->get('Session Purged') == 1) {
	$self->log("Not removing build depends: cloned chroot in use\n");
    } else {
	if ($self->get_conf('PURGE_BUILD_DEPS') eq 'always' ||
	    ($self->get_conf('PURGE_BUILD_DEPS') eq 'successful' &&
	     $self->get_status() eq 'successful')) {
	    $self->get('Dependency Resolver') && $self->get('Dependency Resolver')->uninstall_deps();
	} else {
	    $self->log("Not removing build depends: as requested\n");
	}
    }
    $self->get('Dependency Resolver') && $self->get('Dependency Resolver')->remove_srcdep_lock_file();
  cleanup_close:
    # End chroot session
    $session->end_session();
    $session = undef;
    $self->set('Session', $session);

    $self->close_build_log();

  cleanup_skip:
}

# sub get_package_status {
#     my $self = shift;

#     return $self->get('Package Status');
# }
# sub set_package_status {
#     my $self = shift;
#     my $status = shift;

#     return $self->set('Package Status', $status);
# }

sub fetch_source_files {
    my $self = shift;

    my $dir = $self->get('Source Dir');
    my $dsc = $self->get('DSC File');
    my $build_dir = $self->get('Chroot Build Dir');
    my $pkg = $self->get('Package');
    my $ver = $self->get('OVersion');
    my $arch = $self->get('Arch');

    my ($files, @other_files, $dscarchs, $dscpkg, $dscver, @fetched);

    my $build_depends = "";
    my $build_depends_indep = "";
    my $build_conflicts = "";
    my $build_conflicts_indep = "";
    local( *F );

    $self->set('Have DSC Build Deps', []);

    $self->log_subsection("Fetch source files");

    if (!defined($self->get('Package')) ||
	!defined($self->get('OVersion')) ||
	!defined($self->get('Source Dir'))) {
	$self->log("Invalid source: $self->get('DSC')\n");
	return 0;
    }

    if ($self->get('DSC Base') =~ m/\.dsc$/) {
	# Work with a .dsc file.
	# $file is the name of the downloaded dsc file written in a tempfile.
	my $file;
	$file = download($self->get('DSC')) or
	    $self->log_error("Could not download " . $self->get('DSC')) and
	    return 0;
	my @cwd_files = $self->dsc_files($file);
	if (-f "$dir/$dsc") {
	    # Copy the local source files into the build directory.
	    $self->log_subsubsection("Local sources");
	    $self->log("$dsc exists in $dir; copying to chroot\n");
	    if (! File::Copy::copy("$dir/$dsc", "$build_dir")) {
		$self->log_error("Could not copy $dir/$dsc to $build_dir\n");
		return 0;
	    }
	    push(@fetched, "$build_dir/$dsc");
	    foreach (@cwd_files) {
		if (! File::Copy::copy("$dir/$_", "$build_dir")) {
		    $self->log_error("Could not copy $dir/$_ to $build_dir\n");
		    return 0;
		}
		push(@fetched, "$build_dir/$_");
	    }
	} else {
	    # Copy the remote source files into the build directory.
	    $self->log_subsubsection("Remote sources");
	    $self->log("Downloading source files from $dir.\n");
	    if (! File::Copy::copy("$file", "$build_dir/" . $self->get('DSC File'))) {
		$self->log_error("Could not copy downloaded file $file to $build_dir\n");
		return 0;
	    }
	    push(@fetched, "$build_dir/" . $self->get('DSC File'));
	    foreach (@cwd_files) {
		download("$dir/$_", "$build_dir/$_") or
		    $self->log_error("Could not download $dir/$_") and
		    return 0;
		push(@fetched, "$build_dir/$_");
	    }
	}
    } else {
	# Use apt to download the source files
	$self->log_subsubsection("Check APT");
	my %entries = ();
	my $retried = $self->get_conf('APT_UPDATE'); # Already updated if set
      retry:
	$self->log("Checking available source versions...\n");

	my $pipe = $self->get('Session')->pipe_apt_command(
	    { COMMAND => [$self->get_conf('APT_CACHE'),
			  '-q', 'showsrc', "$pkg"],
	      USER => $self->get_conf('USERNAME'),
	      PRIORITY => 0,
	      DIR => '/'});
	if (!$pipe) {
	    $self->log("Can't open pipe to $conf::apt_cache: $!\n");
	    return 0;
	}

	{
	    local($/) = "";
	    my $package;
	    my $ver;
	    my $tfile;
	    while( <$pipe> ) {
		$package = $1 if /^Package:\s+(\S+)\s*$/mi;
		$ver = $1 if /^Version:\s+(\S+)\s*$/mi;
		$tfile = $1 if /^Files:\s*\n((\s+.*\s*\n)+)/mi;
		if (defined $package && defined $ver && defined $tfile) {
		    @{$entries{"$package $ver"}} = map { (split( /\s+/, $_ ))[3] }
		    split( "\n", $tfile );
		    undef($package);
		    undef($ver);
		    undef($tfile);
		}
	    }

	    if (! scalar keys %entries) {
		$self->log($self->get_conf('APT_CACHE') .
			   " returned no information about $pkg source\n");
		$self->log("Are there any deb-src lines in your /etc/apt/sources.list?\n");
		return 0;

	    }
	}
	close($pipe);

	if ($?) {
	    $self->log($self->get_conf('APT_CACHE') . " exit status $?: $!\n");
	    return 0;
	}

	if (!defined($entries{"$pkg $ver"})) {
	    if (!$retried) {
		$self->log_subsubsection("Update APT");
		# try to update apt's cache if nothing found
		update($self->get('Session'), $self->get('Config'));
		$retried = 1;
		goto retry;
	    }
	    $self->log("Can't find source for " .
		       $self->get('Package_OVersion') . "\n");
	    $self->log("(only different version(s) ",
	    join( ", ", sort keys %entries), " found)\n")
		if %entries;
	    return 0;
	}

	$self->log_subsubsection("Download source files with APT");

	foreach (@{$entries{"$pkg $ver"}}) {
	    push(@fetched, "$build_dir/$_");
	}

	my $pipe2 = $self->get('Session')->pipe_apt_command(
	    { COMMAND => [$self->get_conf('APT_GET'), '--only-source', '-q', '-d', 'source', "$pkg=$ver"],
	      USER => $self->get_conf('USERNAME'),
	      PRIORITY => 0}) || return 0;

	while(<$pipe2>) {
	    $self->log($_);
	}
	close($pipe2);
	if ($?) {
	    $self->log($self->get_conf('APT_GET') . " for sources failed\n");
	    return 0;
	}
	$self->set_dsc((grep { /\.dsc$/ } @fetched)[0]);
    }

    if (!open( F, "<$build_dir/$dsc" )) {
	$self->log("Can't open $build_dir/$dsc: $!\n");
	return 0;
    }
    my $dsctext;
    my $orig;
    { local($/); $dsctext = <F>; }
    close( F );

    $dsctext =~ /^Build-Depends:\s*((.|\n\s+)*)\s*$/mi
	and $build_depends = $1;
    $dsctext =~ /^Build-Depends-Indep:\s*((.|\n\s+)*)\s*$/mi
	and $build_depends_indep = $1;
    $dsctext =~ /^Build-Conflicts:\s*((.|\n\s+)*)\s*$/mi
	and $build_conflicts = $1;
    $dsctext =~ /^Build-Conflicts-Indep:\s*((.|\n\s+)*)\s*$/mi
	and $build_conflicts_indep = $1;

    # Add additional build dependencies specified on the command-line.
    # TODO: Split dependencies into an array from the start to save
    # lots of joining.
    if ($self->get_conf('MANUAL_DEPENDS')) {
	if ($build_depends) {
	    $build_depends = join(", ", $build_depends,
				  @{$self->get_conf('MANUAL_DEPENDS')});
	} else {
	    $build_depends = join(", ", @{$self->get_conf('MANUAL_DEPENDS')});
	}
    }
    if ($self->get_conf('MANUAL_DEPENDS_INDEP')) {
	if ($build_depends_indep) {
	    $build_depends_indep = join(", ", $build_depends_indep,
				  @{$self->get_conf('MANUAL_DEPENDS_INDEP')});
	} else {
	    $build_depends_indep = join(", ",
				  @{$self->get_conf('MANUAL_DEPENDS_INDEP')});
	}
    }
    if ($self->get_conf('MANUAL_CONFLICTS')) {
	if ($build_conflicts) {
	    $build_conflicts = join(", ", $build_conflicts,
				  @{$self->get_conf('MANUAL_CONFLICTS')});
	} else {
	    $build_conflicts = join(", ",
				  @{$self->get_conf('MANUAL_CONFLICTS')});
	}
    }
    if ($self->get_conf('MANUAL_CONFLICTS_INDEP')) {
	if ($build_conflicts_indep) {
	    $build_conflicts_indep = join(", ", $build_conflicts_indep,
				  @{$self->get_conf('MANUAL_CONFLICTS_INDEP')});
	} else {
	    $build_conflicts_indep = join(", ",
				  @{$self->get_conf('MANUAL_CONFLICTS_INDEP')});
	}
    }

    $build_depends =~ s/\n\s+/ /g if defined $build_depends;
    $build_depends_indep =~ s/\n\s+/ /g if defined $build_depends_indep;
    $build_conflicts =~ s/\n\s+/ /g if defined $build_conflicts;
    $build_conflicts_indep =~ s/\n\s+/ /g if defined $build_conflicts_indep;

    $dsctext =~ /^Architecture:\s*(.*)$/mi and $dscarchs = $1;
    $dsctext =~ /^Source:\s*(.*)$/mi and $dscpkg = $1;
    $dsctext =~ /^Version:\s*(.*)$/mi and $dscver = $1;
    $self->set_version("${dscpkg}_${dscver}");

    $dsctext =~ /^Files:\s*\n((\s+.*\s*\n)+)/mi and $files = $1;
    @other_files = map { (split( /\s+/, $_ ))[3] } split( "\n", $files );
    $files =~ /(\Q$pkg\E.*orig.tar.gz)/mi and $orig = $1;

    $self->log_subsubsection("Check arch");
    if (!$dscarchs) {
	$self->log("$dsc has no Architecture: field -- skipping arch check!\n");
    } else {
	my $valid_arch;
	for my $a (split(/\s+/, $dscarchs)) {
	    if (system($Sbuild::Sysconfig::programs{'DPKG_ARCHITECTURE'},
		       '-a' . $arch, '-i' . $a) eq 0) {
		$valid_arch = 1;
		last;
	    }
	}
	if ($dscarchs ne "any" && !($valid_arch) &&
	    !($dscarchs eq "all" && $self->get_conf('BUILD_ARCH_ALL')) )  {
	    my $msg = "$dsc: $arch not in arch list or does not match any arch ";
	    $msg .= "wildcards: $dscarchs -- skipping\n";
	    $self->log($msg);
	    $self->set('Pkg Fail Stage', "arch-check");
	    return 0;
	}
    }

    debug("Arch check ok ($arch included in $dscarchs)\n");

    @{$self->get('Have DSC Build Deps')} =
	($build_depends, $build_depends_indep,
	 $build_conflicts,$build_conflicts_indep);
    $self->merge_pkg_build_deps($self->get('Package'),
				$build_depends, $build_depends_indep,
				$build_conflicts, $build_conflicts_indep);

    return 1;
}

sub build {
    my $self = shift;

    my $dscfile = $self->get('DSC File');
    my $dscdir = $self->get('DSC Dir');
    my $pkgv = $self->get('Package_Version');
    my $build_dir = $self->get('Chroot Build Dir');
    my $arch = $self->get('Arch');

    my( $rv, $changes );
    local( *PIPE, *F, *F2 );

    $pkgv = $self->fixup_pkgv($pkgv);
    $self->log_subsection("Build");
    $self->set('This Space', 0);
    $pkgv =~ /^([a-zA-Z\d.+-]+)_([a-zA-Z\d:.+~-]+)/;
    # Note, this version contains ".dsc".
    my ($pkg, $version) = ($1,$2);

    my $tmpunpackdir = $dscdir;
    $tmpunpackdir =~ s/-.*$/.orig.tmp-nest/;
    $tmpunpackdir =~ s/_/-/;
    $tmpunpackdir = "$build_dir/$tmpunpackdir";

    $self->log_subsubsection("Unpack source");
    if (-d "$build_dir/$dscdir" && -l "$build_dir/$dscdir") {
	# if the package dir already exists but is a symlink, complain
	$self->log("Cannot unpack source: a symlink to a directory with the\n".
		   "same name already exists.\n");
	return 0;
    }
    if (! -d "$build_dir/$dscdir") {
	$self->set('Pkg Fail Stage', "unpack");
	# dpkg-source refuses to remove the remanants of an aborted
	# dpkg-source extraction, so we will if necessary.
	if (-d $tmpunpackdir) {
	    system ("rm -fr '$tmpunpackdir'");
	}
	$self->set('Sub Task', "dpkg-source");
	$self->get('Session')->run_command(
		    { COMMAND => [$self->get_conf('DPKG_SOURCE'),
				  '-sn', '-x', $dscfile, $dscdir],
		      USER => $self->get_conf('USERNAME'),
		      CHROOT => 1,
		      PRIORITY => 0});
	if ($?) {
	    $self->log("FAILED [dpkg-source died]\n");

	    system ("rm -fr '$tmpunpackdir'") if -d $tmpunpackdir;
	    return 0;
	}
	$dscdir = "$build_dir/$dscdir";

	if (system( "chmod -R g-s,go+rX $dscdir" ) != 0) {
	    $self->log("chmod -R g-s,go+rX $dscdir failed.\n");
	    return 0;
	}
    }
    else {
	$dscdir = "$build_dir/$dscdir";

	$self->log_subsubsection("Check unpacked source");
	$self->set('Pkg Fail Stage', "check-unpacked-version");
	# check if the unpacked tree is really the version we need
	$dscdir = $self->get('Session')->strip_chroot_path($dscdir);
	my $pipe = $self->get('Session')->pipe_command(
	    { COMMAND => [$Sbuild::Sysconfig::programs{'DPKG_PARSECHANGELOG'}],
	      USER => $self->get_conf('USERNAME'),
	      PRIORITY => 0,
	      DIR => $dscdir});
	$self->set('Sub Task', "dpkg-parsechangelog");

	my $clog = "";
	while(<$pipe>) {
	    $clog .= $_;
	}
	close($pipe);
	if ($?) {
	    $self->log("FAILED [dpkg-parsechangelog died]\n");
	    return 0;
	}
	if ($clog !~ /^Version:\s*(.+)\s*$/mi) {
	    $self->log("dpkg-parsechangelog didn't print Version:\n");
	    return 0;
	}
    }

    $self->log_subsubsection("Check disc space");
    $self->set('Pkg Fail Stage', "check-space");
    my $du = $Sbuild::Sysconfig::programs{'DU'};
    my $current_usage = `"$du" -k -s "$dscdir"`;
    $current_usage =~ /^(\d+)/;
    $current_usage = $1;
    if ($current_usage) {
	my $free = df($dscdir);
	if ($free < 2*$current_usage && $self->get_conf('CHECK_SPACE')) {
	    $self->log("Disc space is propably not enough for building.\n".
		       "(Source needs $current_usage KB, free are $free KB.)\n");
	    # TODO: Only purge in a single place.
	    $self->log("Purging $build_dir\n");
	    $self->get('Session')->run_command(
		{ COMMAND => [$Sbuild::Sysconfig::programs{'RM'},
			      '-rf', $build_dir],
		  USER => 'root',
		  CHROOT => 1,
		  PRIORITY => 0,
		  DIR => '/' });
	    return 0;
	}
    }

    if ($self->get_conf('BIN_NMU') || $self->get_conf('APPEND_TO_VERSION')) {
	$self->log_subsubsection("Hack binNMU version");
	$self->set('Pkg Fail Stage', "hack-binNMU");
	if (open( F, "<$dscdir/debian/changelog" )) {
	    my($firstline, $text);
	    $firstline = "";
	    $firstline = <F> while $firstline =~ /^$/;
	    { local($/); undef $/; $text = <F>; }
	    close( F );
	    $firstline =~ /^(\S+)\s+\((\S+)\)\s+([^;]+)\s*;\s*urgency=(\S+)\s*$/;
	    my ($name, $version, $dists, $urgent) = ($1, $2, $3, $4);
	    my $NMUversion = $self->get('Version');
	    chomp( my $date = `date -R` );
	    if (!open( F, ">$dscdir/debian/changelog" )) {
		$self->log("Can't open debian/changelog for binNMU hack: $!\n");
		return 0;
	    }
	    $dists = $self->get_conf('DISTRIBUTION');

	    print F "$name ($NMUversion) $dists; urgency=low\n\n";
	    if ($self->get_conf('APPEND_TO_VERSION')) {
		print F "  * Append ", $self->get_conf('APPEND_TO_VERSION'),
		    " to version number; no source changes\n";
	    }
	    if ($self->get_conf('BIN_NMU')) {
		print F "  * Binary-only non-maintainer upload for $arch; ",
		    "no source changes.\n";
		print F "  * ", join( "    ", split( "\n", $self->get_conf('BIN_NMU') )), "\n";
	    }
	    print F "\n";

	    print F " -- " . $self->get_conf('MAINTAINER_NAME') . "  $date\n\n";
	    print F $firstline, $text;
	    close( F );
	    $self->log("*** Created changelog entry for bin-NMU version $NMUversion\n");
	}
	else {
	    $self->log("Can't open debian/changelog -- no binNMU hack!\n");
	}
    }

    if (-f "$dscdir/debian/files") {
	local( *FILES );
	my @lines;
	open( FILES, "<$dscdir/debian/files" );
	chomp( @lines = <FILES> );
	close( FILES );
	@lines = map { my $ind = 76-length($_);
		       $ind = 0 if $ind < 0;
		       "│ $_".(" " x $ind). " │\n"; } @lines;

	$self->log_warning("After unpacking, there exists a file debian/files with the contents:\n");

	$self->log('┌', '─'x78, '┐', "\n");
	foreach (@lines) {
	    $self->log($_);
	}
	$self->log('└', '─'x78, '┘', "\n");

	$self->log_info("This should be reported as a bug.\n");
	$self->log_info("The file has been removed to avoid dpkg-genchanges errors.\n");

	unlink "$dscdir/debian/files";
    }

    $self->log_subsubsection("dpkg-buildpackage");
    $self->set('Build Start Time', time);
    $self->set('Pkg Fail Stage', "build");

    my $binopt = $self->get_conf('BUILD_SOURCE') ?
	$self->get_conf('FORCE_ORIG_SOURCE') ? "-sa" : "" :
	$self->get_conf('BUILD_ARCH_ALL') ?	"-b" : "-B";

    my $bdir = $self->get('Session')->strip_chroot_path($dscdir);
    if (-f "$self->{'Chroot Dir'}/etc/ld.so.conf" &&
	! -r "$self->{'Chroot Dir'}/etc/ld.so.conf") {
	$self->get('Session')->run_command(
	    { COMMAND => [$Sbuild::Sysconfig::programs{'CHMOD'},
			  'a+r', '/etc/ld.so.conf'],
	      USER => 'root',
	      CHROOT => 1,
	      PRIORITY => 0,
	      DIR => '/' });

	$self->log("ld.so.conf was not readable! Fixed.\n");
    }

    my $buildcmd = [];
    push (@{$buildcmd}, $self->get_conf('BUILD_ENV_CMND'))
	if (defined($self->get_conf('BUILD_ENV_CMND')) &&
	    $self->get_conf('BUILD_ENV_CMND'));
    push (@{$buildcmd}, 'dpkg-buildpackage');

    if (defined($self->get_conf('PGP_OPTIONS')) &&
	$self->get_conf('PGP_OPTIONS')) {
	if (ref($self->get_conf('PGP_OPTIONS')) eq 'ARRAY') {
	    push (@{$buildcmd}, @{$self->get_conf('PGP_OPTIONS')});
        } else {
	    push (@{$buildcmd}, $self->get_conf('PGP_OPTIONS'));
	}
    }

    if (defined($self->get_conf('SIGNING_OPTIONS')) &&
	$self->get_conf('SIGNING_OPTIONS')) {
	if (ref($self->get_conf('SIGNING_OPTIONS') eq 'ARRAY')) {
	    push (@{$buildcmd}, @{$self->get_conf('SIGNING_OPTIONS')});
        } else {
	    push (@{$buildcmd}, $self->get_conf('SIGNING_OPTIONS'));
	}
    }

    push (@{$buildcmd}, $binopt) if $binopt;
    push (@{$buildcmd}, "-r" . $self->get_conf('FAKEROOT'));

    if (defined($self->get_conf('DPKG_BUILDPACKAGE_USER_OPTIONS')) &&
	$self->get_conf('DPKG_BUILDPACKAGE_USER_OPTIONS')) {
	push (@{$buildcmd}, @{$self->get_conf('DPKG_BUILDPACKAGE_USER_OPTIONS')});
    }

    my $buildenv = {};
    $buildenv->{'PATH'} = $self->get_conf('PATH');
    $buildenv->{'LD_LIBRARY_PATH'} = $self->get_conf('LD_LIBRARY_PATH')
	if defined($self->get_conf('LD_LIBRARY_PATH'));

    my $command = {
	COMMAND => $buildcmd,
	ENV => $buildenv,
	USER => $self->get_conf('USERNAME'),
	SETSID => 1,
	CHROOT => 1,
	PRIORITY => 0,
	DIR => $bdir
    };

    my $pipe = $self->get('Session')->pipe_command($command);

    $self->set('Sub Task', "dpkg-buildpackage");

    # We must send the signal as root, because some subprocesses of
    # dpkg-buildpackage could run as root. So we have to use a shell
    # command to send the signal... but /bin/kill can't send to
    # process groups :-( So start another Perl :-)
    my $timeout = $self->get_conf('INDIVIDUAL_STALLED_PKG_TIMEOUT')->{$pkg} ||
	$self->get_conf('STALLED_PKG_TIMEOUT');
    $timeout *= 60;
    my $timed_out = 0;
    my(@timeout_times, @timeout_sigs, $last_time);

    local $SIG{'ALRM'} = sub {
	my $pid = $command->{'PID'};
	my $signal = ($timed_out > 0) ? "KILL" : "TERM";
	$self->get('Session')->run_command(
	    { COMMAND => ['perl',
			  '-e',
			  "kill( \"$signal\", -$pid )"],
	      USER => 'root',
	      CHROOT => 1,
	      PRIORITY => 0,
	      DIR => '/' });

	$timeout_times[$timed_out] = time - $last_time;
	$timeout_sigs[$timed_out] = $signal;
	$timed_out++;
	$timeout = 5*60; # only wait 5 minutes until next signal
    };

    alarm($timeout);
    while(<$pipe>) {
	alarm($timeout);
	$last_time = time;
	$self->log($_);
    }
    close($pipe);
    alarm(0);
    $rv = $?;

    my $i;
    for( $i = 0; $i < $timed_out; ++$i ) {
	$self->log("Build killed with signal " . $timeout_sigs[$i] .
	           " after " . int($timeout_times[$i]/60) .
	           " minutes of inactivity\n");
    }
    $self->set('Build End Time', time);
    $self->set('Pkg End Time', time);
    $self->write_stats('build-time',
		       $self->get('Build End Time')-$self->get('Build Start Time'));
    my $date = strftime("%Y%m%d-%H%M",localtime($self->get('Build End Time')));
    $self->log_sep();
    $self->log("Build finished at $date\n");

    my @space_files = ("$dscdir");
    if ($rv) {
	$self->log("FAILED [dpkg-buildpackage died]\n");
    } else {
	if (-r "$dscdir/debian/files" && $self->get('Chroot Build Dir')) {
	    my @files = $self->debian_files_list("$dscdir/debian/files");

	    foreach (@files) {
		if (! -f "$build_dir/$_") {
		    $self->log_error("Package claims to have built ".basename($_).", but did not.  This is a bug in the packaging.\n");
		    next;
		}
		if (/_all.u?deb$/ and not $self->get_conf('BUILD_ARCH_ALL')) {
		    $self->log_error("Package builds ".basename($_)." when binary-indep target is not called.  This is a bug in the packaging.\n");
		    unlink("$build_dir/$_");
		    next;
		}
	    }
	}

	$changes = $self->get('Package_SVersion') . "_$arch.changes";
	my @cfiles;
	if (-r "$build_dir/$changes") {
	    my(@do_dists, @saved_dists);
	    $self->log("\n$changes:\n");
	    open( F, "<$build_dir/$changes" );
	    if (open( F2, ">$changes.new" )) {
		while( <F> ) {
		    if (/^Distribution:\s*(.*)\s*$/ and $self->get_conf('OVERRIDE_DISTRIBUTION')) {
			$self->log("Distribution: " . $self->get_conf('DISTRIBUTION') . "\n");
			print F2 "Distribution: " . $self->get_conf('DISTRIBUTION') . "\n";
		    }
		    else {
			print F2 $_;
			while (length $_ > 989)
			{
			    my $index = rindex($_,' ',989);
			    $self->log(substr ($_,0,$index) . "\n");
			    $_ = '        ' . substr ($_,$index+1);
			}
			$self->log($_);
			if (/^ [a-z0-9]{32}/) {
			    push(@cfiles, (split( /\s+/, $_ ))[5] );
			}
		    }
		}
		close( F2 );
		rename("$changes.new", "$changes")
		    or $self->log("$changes.new could not be renamed to $changes: $!\n");
		unlink("$build_dir/$changes")
		    if $build_dir;
	    }
	    else {
		$self->log("Cannot create $changes.new: $!\n");
		$self->log("Distribution field may be wrong!!!\n");
		if ($build_dir) {
		    system "mv", "-f", "$build_dir/$changes", "."
			and $self->log_error("Could not move ".basename($_)." to .\n");
		}
	    }
	    close( F );
	}
	else {
	    $self->log("Can't find $changes -- can't dump info\n");
	}

	$self->log_subsection("Package contents");

	my @debcfiles = @cfiles;
	foreach (@debcfiles) {
	    my $deb = "$build_dir/$_";
	    next if $deb !~ /(\Q$arch\E|all)\.[\w\d.-]*$/;

	    $self->log_subsubsection("$_");
	    if (!open( PIPE, "dpkg --info $deb 2>&1 |" )) {
		$self->log("Can't spawn dpkg: $! -- can't dump info\n");
	    }
	    else {
		$self->log($_) while( <PIPE> );
		close( PIPE );
	    }
	    $self->log("\n");
	    if (!open( PIPE, "dpkg --contents $deb 2>&1 |" )) {
		$self->log("Can't spawn dpkg: $! -- can't dump info\n");
	    }
	    else {
		$self->log($_) while( <PIPE> );
		close( PIPE );
	    }
	    $self->log("\n");
	}

	foreach (@cfiles) {
	    push( @space_files, $self->get_conf('BUILD_DIR') . "/$_");
	    system "mv", "-f", "$build_dir/$_", $self->get_conf('BUILD_DIR')
		and $self->log_error("Could not move $_ to .\n");
	}
	$self->log_subsection("Finished");
	$self->log("Built successfully\n");
    }

    $self->check_watches();
    $self->check_space(@space_files);

    $self->log_sep();
    return $rv == 0 ? 1 : 0;
}

sub run_apt {
    my $self = shift;
    my $mode = shift;
    my $inst_ret = shift;
    my $rem_ret = shift;
    my @to_install = @_;
    my( $msgs, $status, $pkgs, $rpkgs );

    @$inst_ret = ();
    @$rem_ret = ();
    return 1 if !@to_install;
  repeat:

    $msgs = "";
    # redirection of stdin from /dev/null so that conffile question
    # are treated as if RETURN was pressed.
    # dpkg since 1.4.1.18 issues an error on the conffile question if
    # it reads EOF -- hardwire the new --force-confold option to avoid
    # the questions.
    my $pipe =
	$self->get('Session')->pipe_apt_command(
	{ COMMAND => [$self->get_conf('APT_GET'), '--purge',
		      '-o', 'DPkg::Options::=--force-confold',
		      '-q', "$mode", 'install', @to_install],
	  ENV => {'DEBIAN_FRONTEND' => 'noninteractive'},
	  USER => 'root',
	  PRIORITY => 0,
	  DIR => '/' });
    if (!$pipe) {
	$self->log("Can't open pipe to apt-get: $!\n");
	return 0;
    }

    while(<$pipe>) {
	$msgs .= $_;
	$self->log($_) if $mode ne "-s" || debug($_);
    }
    close($pipe);
    $status = $?;

    if ($status != 0 && $msgs =~ /^E: Packages file \S+ (has changed|is out of sync)/mi) {
	my $status = update($self->get('Session'), $self->get('Config'));
	$self->log("apt-get update failed\n") if $status;
	goto repeat;
    }

    if ($status != 0 && $msgs =~ /^Package (\S+) is a virtual package provided by:\n((^\s.*\n)*)/mi) {
	my $to_replace = $1;
	my @providers;
	foreach (split( "\n", $2 )) {
	    s/^\s*//;
	    push( @providers, (split( /\s+/, $_ ))[0] );
	}
	$self->log("$to_replace is a virtual package provided by: @providers\n");
	my $selected;
	if (@providers == 1) {
	    $selected = $providers[0];
	    $self->log("Using $selected (only possibility)\n");
	}
	elsif (exists $self->get_conf('ALTERNATIVES')->{$to_replace}) {
	    $selected = $self->get_conf('ALTERNATIVES')->{$to_replace};
	    $self->log("Using $selected (selected in sbuildrc)\n");
	}
	else {
	    $selected = $providers[0];
	    $self->log("Using $selected (no default, using first one)\n");
	}

	@to_install = grep { $_ ne $to_replace } @to_install;
	push( @to_install, $selected );

	goto repeat;
    }

    if ($status != 0 && ($msgs =~ /^E: Could( not get lock|n.t lock)/mi ||
			 $msgs =~ /^dpkg: status database area is locked/mi)) {
	$self->log("Another apt-get or dpkg is running -- retrying later\n");
	sleep( 2*60 );
	goto repeat;
    }

    # check for errors that are probably caused by something broken in
    # the build environment, and give back the packages.
    if ($status != 0 && $mode ne "-s" &&
	(($msgs =~ /^E: dpkg was interrupted, you must manually run 'dpkg --configure -a' to correct the problem./mi) ||
	 ($msgs =~ /^dpkg: parse error, in file `\/.+\/var\/lib\/dpkg\/(?:available|status)' near line/mi) ||
	 ($msgs =~ /^E: Unmet dependencies. Try 'apt-get -f install' with no packages \(or specify a solution\)\./mi))) {
	$self->log_error("Build environment unusable, giving back\n");
	$self->set('Pkg Fail Stage', "install-deps-env");
    }

    if ($status != 0 && $mode ne "-s" &&
	(($msgs =~ /^E: Unable to fetch some archives, maybe run apt-get update or try with/mi))) {
	$self->log("Unable to fetch build-depends\n");
	$self->set('Pkg Fail Stage', "install-deps-env");
    }

    if ($status != 0 && $mode ne "-s" &&
	(($msgs =~ /^W: Couldn't stat source package list /mi))) {
	$self->log("Missing a packages file (mismatch with Release.gpg?), giving back.\n");
	$self->set('Pkg Fail Stage', "install-deps-env");
    }

    $pkgs = $rpkgs = "";
    if ($msgs =~ /NEW packages will be installed:\n((^[ 	].*\n)*)/mi) {
	($pkgs = $1) =~ s/^[ 	]*((.|\n)*)\s*$/$1/m;
	$pkgs =~ s/\*//g;
    }
    if ($msgs =~ /packages will be REMOVED:\n((^[ 	].*\n)*)/mi) {
	($rpkgs = $1) =~ s/^[ 	]*((.|\n)*)\s*$/$1/m;
	$rpkgs =~ s/\*//g;
    }
    @$inst_ret = split( /\s+/, $pkgs );
    @$rem_ret = split( /\s+/, $rpkgs );

    $self->log("apt-get failed.\n") if $status && $mode ne "-s";
    return $mode eq "-s" || $status == 0;
}

# Produce a hash suitable for ENV export
sub get_env ($$) {
    my $self = shift;
    my $prefix = shift;

    sub _env_loop ($$$$) {
	my ($env,$ref,$keysref,$prefix) = @_;

	foreach my $key (keys( %{ $keysref } )) {
	    my $value = $ref->get($key);
	    next if (!defined($value));
	    next if (ref($value));
	    my $name = "${prefix}${key}";
	    $name =~ s/ /_/g;
	    $env->{$name} = $value;
        }
    }

    my $envlist = {};
    _env_loop($envlist, $self, $self, $prefix);
    _env_loop($envlist, $self->get('Config'), $self->get('Config')->{'KEYS'}, "${prefix}CONF_");
    return $envlist;
}

sub merge_pkg_build_deps {
    my $self = shift;
    my $pkg = shift;
    my $depends = shift;
    my $dependsi = shift;
    my $conflicts = shift;
    my $conflictsi = shift;
    my (@l, $dep);

    $self->log("** Using build dependencies supplied by package:\n");
    $self->log("Build-Depends: $depends\n") if $depends;
    $self->log("Build-Depends-Indep: $dependsi\n") if $dependsi;
    $self->log("Build-Conflicts: $conflicts\n") if $conflicts;
    $self->log("Build-Conflicts-Indep: $conflictsi\n") if $conflictsi;

    $self->get('Dependencies')->{$pkg} = []
	if (!defined $self->get('Dependencies')->{$pkg});
    my $old_deps = copy($self->get('Dependencies')->{$pkg});

    # Add gcc-snapshot as an override.
    if ($self->get_conf('GCC_SNAPSHOT')) {
	$dep->set('Package', "gcc-snapshot");
	$dep->set('Override', 1);
	push( @{$self->get('Dependencies')->{$pkg}}, $dep );
    }

    foreach $dep (@{$self->get('Dependencies')->{$pkg}}) {
	if ($dep->{'Override'}) {
	    $self->log("Added override: ",
	    (map { ($_->{'Neg'} ? "!" : "") .
		       $_->{'Package'} .
		       ($_->{'Rel'} ? " ($_->{'Rel'} $_->{'Version'})":"") }
	     scalar($dep), @{$dep->{'Alternatives'}}), "\n");
	    push( @l, $dep );
	}
    }

    $conflicts = join( ", ", map { "!$_" } split( /\s*,\s*/, $conflicts ));
    $conflictsi = join( ", ", map { "!$_" } split( /\s*,\s*/, $conflictsi ));

    my $deps = $depends . ", " . $conflicts;
    $deps .= ", " . $dependsi . ", " . $conflictsi
	if $self->get_conf('BUILD_ARCH_ALL');
    @{$self->get('Dependencies')->{$pkg}} = @l;
    debug("Merging pkg deps: $deps\n");
    my $parsed_pkg_deps = $self->parse_one_srcdep($pkg, $deps);
    push( @{$self->get('Dependencies')->{$pkg}}, @$parsed_pkg_deps );

    my $missing = ($self->cmp_dep_lists($old_deps,
					$self->get('Dependencies')->{$pkg}))[1];

    # read list of build-essential packages (if not yet done) and
    # expand their dependencies (those are implicitly essential)
    if (!defined($self->get('Dependencies')->{'ESSENTIAL'})) {
	my $ess = $self->read_build_essential();
	my $parsed_essential_deps = $self->parse_one_srcdep('ESSENTIAL', $ess);
	push( @{$self->get('Dependencies')->{'ESSENTIAL'}}, @$parsed_essential_deps );
    }
    my ($exp_essential, $exp_pkgdeps, $filt_essential, $filt_pkgdeps);
    $exp_essential = $self->expand_dependencies($self->get('Dependencies')->{'ESSENTIAL'});
    debug("Dependency-expanded build essential packages:\n",
		 $self->format_deps(@$exp_essential), "\n");

    # populate Toolchain Packages from toolchain_regexes and
    # build-essential packages.
    $self->set('Toolchain Packages', []);
    foreach my $tpkg (@$exp_essential) {
        foreach my $regex (@{$self->get_conf('TOOLCHAIN_REGEX')}) {
	    push @{$self->get('Toolchain Packages')},$tpkg->{'Package'}
	        if $tpkg->{'Package'} =~ m,^$regex,;
	}
    }

    return if !@$missing;

    # remove missing essential deps
    ($filt_essential, $missing) = $self->cmp_dep_lists($missing,
                                                       $exp_essential);
    $self->log("** Filtered missing build-essential deps:\n" .
	       $self->format_deps(@$filt_essential) . "\n")
	           if @$filt_essential;

    # if some build deps are virtual packages, replace them by an
    # alternative over all providing packages
    $exp_pkgdeps = $self->expand_virtuals($self->get('Dependencies')->{$pkg} );
    debug("Provided-expanded build deps:\n",
		 $self->format_deps(@$exp_pkgdeps), "\n");

    # now expand dependencies of package build deps
    $exp_pkgdeps = $self->expand_dependencies($exp_pkgdeps);
    debug("Dependency-expanded build deps:\n",
		 $self->format_deps(@$exp_pkgdeps), "\n");
    # NOTE: Was $main::additional_deps, not @main::additional_deps.
    # They may be separate?
    @{$self->get('Additional Deps')} = @$exp_pkgdeps;

    # remove missing essential deps that are dependencies of build
    # deps
    ($filt_pkgdeps, $missing) = $self->cmp_dep_lists($missing, $exp_pkgdeps);
    $self->log("** Filtered missing build-essential deps that are dependencies of or provide build-deps:\n" .
	       $self->format_deps(@$filt_pkgdeps), "\n")
	           if @$filt_pkgdeps;

    # remove comment package names
    push( @{$self->get('Additional Deps')},
	  grep { $_->{'Neg'} && $_->{'Package'} =~ /^needs-no-/ } @$missing );
    $missing = [ grep { !($_->{'Neg'} &&
	                ($_->{'Package'} =~ /^this-package-does-not-exist/ ||
	                 $_->{'Package'} =~ /^needs-no-/)) } @$missing ];

    $self->log("**** Warning:\n" .
	       "**** The following src deps are " .
	       "(probably) missing:\n  ", $self->format_deps(@$missing), "\n")
	           if @$missing;
}

sub cmp_dep_lists {
    my $self = shift;
    my $list1 = shift;
    my $list2 = shift;

    my ($dep, @common, @missing);

    foreach $dep (@$list1) {
	my $found = 0;

	if ($dep->{'Neg'}) {
	    foreach (@$list2) {
		if ($dep->{'Package'} eq $_->{'Package'} && $_->{'Neg'}) {
		    $found = 1;
		    last;
		}
	    }
	}
	else {
	    my $al = $self->get_altlist($dep);
	    foreach (@$list2) {
		if ($self->is_superset($self->get_altlist($_), $al)) {
		    $found = 1;
		    last;
		}
	    }
	}

	if ($found) {
	    push( @common, $dep );
	}
	else {
	    push( @missing, $dep );
	}
    }
    return (\@common, \@missing);
}

sub get_altlist {
    my $self = shift;
    my $dep = shift;
    my %l;

    foreach (scalar($dep), @{$dep->{'Alternatives'}}) {
	$l{$_->{'Package'}} = 1 if !$_->{'Neg'};
    }
    return \%l;
}

sub is_superset {
    my $self = shift;
    my $l1 = shift;
    my $l2 = shift;

    foreach (keys %$l2) {
	return 0 if !exists $l1->{$_};
    }
    return 1;
}

sub read_build_essential {
    my $self = shift;
    my @essential;
    local (*F);

    if (open( F, "$self->{'Chroot Dir'}/usr/share/doc/build-essential/essential-packages-list" )) {
	while( <F> ) {
	    last if $_ eq "\n";
	}
	while( <F> ) {
	    chomp;
	    push( @essential, $_ ) if $_ !~ /^\s*$/;
	}
	close( F );
    }
    else {
	warn "Cannot open $self->{'Chroot Dir'}/usr/share/doc/build-essential/essential-packages-list: $!\n";
    }

    if (open( F, "$self->{'Chroot Dir'}/usr/share/doc/build-essential/list" )) {
	while( <F> ) {
	    last if $_ eq "BEGIN LIST OF PACKAGES\n";
	}
	while( <F> ) {
	    chomp;
	    last if $_ eq "END LIST OF PACKAGES";
	    next if /^\s/ || /^$/;
	    push( @essential, $_ );
	}
	close( F );
    }
    else {
	warn "Cannot open $self->{'Chroot Dir'}/usr/share/doc/build-essential/list: $!\n";
    }

    return join( ", ", @essential );
}

sub expand_dependencies {
    my $self = shift;
    my $dlist = shift;
    my (@to_check, @result, %seen, $check, $dep);

    foreach $dep (@$dlist) {
	next if $dep->{'Neg'} || $dep->{'Package'} =~ /^\*/;
	foreach (scalar($dep), @{$dep->{'Alternatives'}}) {
	    my $name = $_->{'Package'};
	    push( @to_check, $name );
	    $seen{$name} = 1;
	}
	push( @result, copy($dep) );
    }

    while( @to_check ) {
	my $deps = $self->get_dependencies(@to_check);
	my @check = @to_check;
	@to_check = ();
	foreach $check (@check) {
	    if (defined($deps->{$check})) {
		foreach (split( /\s*,\s*/, $deps->{$check} )) {
		    foreach (split( /\s*\|\s*/, $_ )) {
			my $pkg = (/^([^\s([]+)/)[0];
			if (!$seen{$pkg}) {
			    push( @to_check, $pkg );
			    push( @result, { Package => $pkg, Neg => 0 } );
			    $seen{$pkg} = 1;
			}
		    }
		}
	    }
	}
    }

    return \@result;
}

sub expand_virtuals {
    my $self = shift;
    my $dlist = shift;
    my ($dep, %names, @new_dlist);

    foreach $dep (@$dlist) {
	foreach (scalar($dep), @{$dep->{'Alternatives'}}) {
	    $names{$_->{'Package'}} = 1;
	}
    }
    my $provided_by = $self->get_virtuals(keys %names);

    foreach $dep (@$dlist) {
	my %seen;
	foreach (scalar($dep), @{$dep->{'Alternatives'}}) {
	    my $name = $_->{'Package'};
	    $seen{$name} = 1;
	    if (exists $provided_by->{$name}) {
		foreach( keys %{$provided_by->{$name}} ) {
		    $seen{$_} = 1;
		}
	    }
	}
	my @l = map { { Package => $_, Neg => 0 } } keys %seen;
	my $l = shift @l;
	foreach (@l) {
	    push( @{$l->{'Alternatives'}}, $_ );
	}
	push( @new_dlist, $l );
    }

    return \@new_dlist;
}

sub get_dependencies {
    my $self = shift;

    my %deps;

    my $pipe = $self->get('Session')->pipe_apt_command(
	{ COMMAND => [$self->get_conf('APT_CACHE'), 'show', @_],
	  USER => $self->get_conf('USERNAME'),
	  PRIORITY => 0,
	  DIR => '/' }) || die 'Can\'t start ' . $self->get_conf('APT_CACHE') . ": $!\n";

    local($/) = "";
    while( <$pipe> ) {
	my ($name, $dep, $predep);
	/^Package:\s*(.*)\s*$/mi and $name = $1;
	next if !$name || $deps{$name};
	/^Depends:\s*(.*)\s*$/mi and $dep = $1;
	/^Pre-Depends:\s*(.*)\s*$/mi and $predep = $1;
	$dep .= ", " if defined($dep) && $dep && defined($predep) && $predep;
	$dep .= $predep if defined($predep);
	$deps{$name} = $dep;
    }
    close($pipe);
    die $self->get_conf('APT_CACHE') . " exit status $?\n" if $?;

    return \%deps;
}

sub get_virtuals {
    my $self = shift;

    my $pipe = $self->get('Session')->pipe_apt_command(
	{ COMMAND => [$self->get_conf('APT_CACHE'), 'showpkg', @_],
	  USER => $self->get_conf('USERNAME'),
	  PRIORITY => 0,
	  DIR => '/' }) || die 'Can\'t start ' . $self->get_conf('APT_CACHE') . ": $!\n";

    my $name;
    my $in_rprov = 0;
    my %provided_by;
    while(<$pipe>) {
	if (/^Package:\s*(\S+)\s*$/) {
	    $name = $1;
	}
	elsif (/^Reverse Provides: $/) {
	    $in_rprov = 1;
	}
	elsif ($in_rprov && /^(\w+):\s/) {
	    $in_rprov = 0;
	}
	elsif ($in_rprov && /^(\S+)\s*\S+\s*$/) {
	    $provided_by{$name}->{$1} = 1;
	}
    }
    close($pipe);
    die $self->get_conf('APT_CACHE') . " exit status $?\n" if $?;

    return \%provided_by;
}

sub parse_one_srcdep {
    my $self = shift;
    my $pkg = shift;
    my $deps = shift;

    my @res;

    $deps =~ s/^\s*(.*)\s*$/$1/;
    foreach (split( /\s*,\s*/, $deps )) {
	my @l;
	my $override;
	if (/^\&/) {
	    $override = 1;
	    s/^\&\s+//;
	}
	my @alts = split( /\s*\|\s*/, $_ );
	my $neg_seen = 0;
	foreach (@alts) {
	    if (!/^([^\s([]+)\s*(\(\s*([<=>]+)\s*(\S+)\s*\))?(\s*\[([^]]+)\])?/) {
		$self->log_warning("syntax error in dependency '$_' of $pkg\n");
		next;
	    }
	    my( $dep, $rel, $relv, $archlist ) = ($1, $3, $4, $6);
	    if ($archlist) {
		$archlist =~ s/^\s*(.*)\s*$/$1/;
		my @archs = split( /\s+/, $archlist );
		my ($use_it, $ignore_it, $include) = (0, 0, 0);
		foreach (@archs) {
			# Use 'dpkg-architecture' to support architecture
			# wildcards.
		    if (/^!/) {
			$ignore_it = 1 if system($Sbuild::Sysconfig::programs{'DPKG_ARCHITECTURE'},
						 '-a' .	$self->get('Arch'), '-i' . substr($_, 1)) eq 0;
		    }
		    else {
			$use_it = 1 if system($Sbuild::Sysconfig::programs{'DPKG_ARCHITECTURE'},
					      '-a' . $self->get('Arch'), '-i' . $_) eq 0;
			$include = 1;
		    }
		}
		$self->log_warning("inconsistent arch restriction on $pkg: $dep depedency\n")
		    if $ignore_it && $use_it;
		next if $ignore_it || ($include && !$use_it);
	    }
	    my $neg = 0;
	    if ($dep =~ /^!/) {
		$dep =~ s/^!\s*//;
		$neg = 1;
		$neg_seen = 1;
	    }
	    if ($conf::srcdep_over{$dep}) {
		if ($self->get_conf('VERBOSE')) {
		    $self->log("Replacing source dep $dep");
		    $self->log(" ($rel $relv)") if $relv;
		    $self->log(" with $conf::srcdep_over{$dep}[0]");
		    $self->log(" ($conf::srcdep_over{$dep}[1] $conf::srcdep_over{$dep}[2])")
			if $conf::srcdep_over{$dep}[1];
		    $self->log(".\n");
		}
		$dep = $conf::srcdep_over{$dep}[0];
		$rel = $conf::srcdep_over{$dep}[1];
		$relv = $conf::srcdep_over{$dep}[2];
	    }
	    my $h = { Package => $dep, Neg => $neg };
	    if ($rel && $relv) {
		$h->{'Rel'} = $rel;
		$h->{'Version'} = $relv;
	    }
	    $h->{'Override'} = $override if $override;
	    push( @l, $h );
	}
	if (@alts > 1 && $neg_seen) {
	    $self->log_warning("$pkg: alternatives with negative dependencies forbidden -- skipped\n");
	}
	elsif (@l) {
	    my $l = shift @l;
	    foreach (@l) {
		push( @{$l->{'Alternatives'}}, $_ );
	    }
	    push @res, $l;
	}
    }
    return \@res;
}

sub check_space {
    my $self = shift;
    my @files = @_;
    my $sum = 0;

    foreach (@files) {
	my $pipe = $self->get('Session')->pipe_command(
	    { COMMAND => [$Sbuild::Sysconfig::programs{'DU'}, '-k', '-s', $_],
	      USER => $self->get_conf('USERNAME'),
	      CHROOT => 0,
	      PRIORITY => 0,
	      DIR => '/'});

	if (!$pipe) {
	    $self->log("Cannot determine space needed (du failed): $!\n");
	    return;
	}
	while(<$pipe>) {
	    next if !/^(\d+)/;
	    $sum += $1;
	}
	close($pipe);
    }

    $self->set('This Time', $self->get('Pkg End Time') - $self->get('Pkg Start Time'));
    $self->get('This Time') = 0 if $self->get('This Time') < 0;
    $self->set('This Space', $sum);
}

# UNUSED
sub file_for_name {
    my $self = shift;
    my $name = shift;
    my @x = grep { /^\Q$name\E_/ } @_;
    return $x[0];
}

sub prepare_watches {
    my $self = shift;
    my $dependencies = shift;
    my @instd = @_;
    my(@dep_on, $dep, $pkg, $prg);

    @dep_on = @instd;
    foreach $dep (@$dependencies, @{$self->get('Additional Deps')}) {
	if ($dep->{'Neg'} && $dep->{'Package'} =~ /^needs-no-(\S+)/) {
	    push( @dep_on, $1 );
	}
	elsif ($dep->{'Package'} !~ /^\*/ && !$dep->{'Neg'}) {
	    foreach (scalar($dep), @{$dep->{'Alternatives'}}) {
		push( @dep_on, $_->{'Package'} );
	    }
	}
    }
    # init %this_watches to names of packages which have not been
    # installed as source dependencies
    $self->set('This Watches', {});
    foreach $pkg (keys %{$self->get_conf('WATCHES')}) {
	if (isin( $pkg, @dep_on )) {
	    debug("Excluding from watch: $pkg\n");
	    next;
	}
	foreach $prg (@{$self->get_conf('WATCHES')->{$pkg}}) {
	    # Add /usr/bin to programs without a path
	    $prg = "/usr/bin/$prg" if $prg !~ m,^/,;
	    $self->get('This Watches')->{"$self->{'Chroot Dir'}$prg"} = $pkg;
	    debug("Will watch for $prg ($pkg)\n");
	}
    }
}

sub check_watches {
    my $self = shift;
    my($prg, @st, %used);

    return if (!$self->get_conf('CHECK_WATCHES'));

    foreach $prg (keys %{$self->get('This Watches')}) {
	if (!(@st = stat( $prg ))) {
	    debug("Watch: $prg: stat failed\n");
	    next;
	}
	if ($st[8] > $self->get('Build Start Time')) {
	    my $pkg = $self->get('This Watches')->{$prg};
	    my $prg2 = $self->get('Session')->strip_chroot_path($prg);
	    push( @{$used{$pkg}}, $prg2 )
		if @{$self->get('Have DSC Build Deps')} ||
		!isin($pkg, @{$self->get_conf('IGNORE_WATCHES_NO_BUILD_DEPS')});
	}
	else {
	    debug("Watch: $prg: untouched\n");
	}
    }
    return if !%used;

    $self->log_warning("NOTE: Binaries from the following packages (access time changed) used\nwithout a source dependency:");

    foreach (keys %used) {
	$self->log("  $_: @{$used{$_}}\n");
    }
    $self->log("\n");
}


sub fixup_pkgv {
    my $self = shift;
    my $pkgv = shift;

    $pkgv =~ s,^.*/,,; # strip path
    $pkgv =~ s/\.(dsc|diff\.gz|tar\.gz|deb)$//; # strip extension
    $pkgv =~ s/_[a-zA-Z\d+~-]+\.(changes|deb)$//; # strip extension

    return $pkgv;
}

sub format_deps {
    my $self = shift;

    return join( ", ",
		 map { join( "|",
			     map { ($_->{'Neg'} ? "!" : "") .
				       $_->{'Package'} .
				       ($_->{'Rel'} ? " ($_->{'Rel'} $_->{'Version'})":"")}
			     scalar($_), @{$_->{'Alternatives'}}) } @_ );
}

sub lock_file {
    my $self = shift;
    my $file = shift;
    my $for_srcdep = shift;
    my $lockfile = "$file.lock";
    my $try = 0;

  repeat:
    if (!sysopen( F, $lockfile, O_WRONLY|O_CREAT|O_TRUNC|O_EXCL, 0644 )){
	if ($! == EEXIST) {
	    # lock file exists, wait
	    goto repeat if !open( F, "<$lockfile" );
	    my $line = <F>;
	    my ($pid, $user);
	    close( F );
	    if ($line !~ /^(\d+)\s+([\w\d.-]+)$/) {
		$self->log_warning("Bad lock file contents ($lockfile) -- still trying\n");
	    }
	    else {
		($pid, $user) = ($1, $2);
		if (kill( 0, $pid ) == 0 && $! == ESRCH) {
		    # process doesn't exist anymore, remove stale lock
		    $self->log_warning("Removing stale lock file $lockfile ".
				       "(pid $pid, user $user)\n");
		    unlink( $lockfile );
		    goto repeat;
		}
	    }
	    ++$try;
	    if (!$for_srcdep && $try > $self->get_conf('MAX_LOCK_TRYS')) {
		$self->log_warning("Lockfile $lockfile still present after " .
				   $self->get_conf('MAX_LOCK_TRYS') *
				   $self->get_conf('LOCK_INTERVAL') .
				   " seconds -- giving up\n");
		return;
	    }
	    $self->log("Another sbuild process ($pid by $user) is currently installing or removing packages -- waiting...\n")
		if $for_srcdep && $try == 1;
	    sleep $self->get_conf('LOCK_INTERVAL');
	    goto repeat;
	}
	$self->log_warning("Can't create lock file $lockfile: $!\n");
    }

    my $username = $self->get_conf('USERNAME');
    F->print("$$ $username\n");
    F->close();
}

sub unlock_file {
    my $self = shift;
    my $file = shift;
    my $lockfile = "$file.lock";

    unlink( $lockfile );
}

sub write_stats {
    my $self = shift;

    return if (!$self->get_conf('BATCH_MODE'));

    my $stats_dir = $self->get_conf('STATS_DIR');

    return if not defined $stats_dir;

    if (! -d $stats_dir &&
	!mkdir $stats_dir) {
	$self->log_warning("Could not create $stats_dir: $!\n");
	return;
    }

    my ($cat, $val) = @_;
    local( *F );

    $self->lock_file($stats_dir, 0);
    open( F, ">>$stats_dir/$cat" );
    print F "$val\n";
    close( F );
    $self->unlock_file($stats_dir);
}

sub debian_files_list {
    my $self = shift;
    my $files = shift;

    my @list;

    debug("Parsing $files\n");

    if (-r $files && open( FILES, "<$files" )) {
	while (<FILES>) {
	    chomp;
	    my $f = (split( /\s+/, $_ ))[0];
	    push( @list, "$f" );
	    debug("  $f\n");
	}
	close( FILES ) or $self->log("Failed to close $files\n") && return 1;
    }

    return @list;
}

sub dsc_files {
    my $self = shift;
    my $dsc = shift;
    my @files;

    debug("Parsing $dsc\n");

    # The parse_file() subroutine returns a ref to an array of hashrefs.
    my $stanzas = parse_file($dsc);

    # A dsc file would only ever contain one stanza, so we only deal with
    # the first entry which is a ref to a hash of fields for the stanza.
    my $stanza = @{$stanzas}[0];

    # We're only interested in the name of the files in the Files field.
    my $entry = ${$stanza}{'Files'};
    @files = grep(/\.tar\.gz$|\.diff\.gz$/, split(/\s/, $entry));

    return @files;
}

# Figure out chroot architecture
sub chroot_arch {
    my $self = shift;

    my $pipe = $self->get('Session')->pipe_command(
	{ COMMAND => [$self->get_conf('DPKG'),
		      '--print-architecture'],
	  USER => $self->get_conf('USERNAME'),
	  CHROOT => 1,
	  PRIORITY => 0,
	  DIR => '/' }) || return undef;

    chomp(my $chroot_arch = <$pipe>);
    close($pipe);

    die "Can't determine architecture of chroot: $!\n"
	if ($? || !defined($chroot_arch));

    return $chroot_arch;
}

sub open_build_log {
    my $self = shift;

    my $date = strftime("%Y%m%d-%H%M", localtime($self->get('Pkg Start Time')));

    my $filename = $self->get_conf('LOG_DIR') . '/' .
	$self->get('Package_SVersion') . '-' .
	$self->get('Arch') .
	"-$date";

    my $PLOG;

    my $pid;
    ($pid = open($PLOG, "|-"));
    if (!defined $pid) {
	warn "Cannot open pipe to '$filename': $!\n";
    } elsif ($pid == 0) {
	$SIG{'INT'} = 'IGNORE';
	$SIG{'TERM'} = 'IGNORE';
	$SIG{'QUIT'} = 'IGNORE';
	$SIG{'PIPE'} = 'IGNORE';

	if (!$self->get_conf('NOLOG') &&
	    $self->get_conf('LOG_DIR_AVAILABLE')) {
	    open( CPLOG, ">$filename" ) or
		die "Can't open logfile $filename: $!\n";
	    CPLOG->autoflush(1);
	    $saved_stdout->autoflush(1);

	    # Create 'current' symlinks
	    if ($self->get_conf('SBUILD_MODE') eq 'buildd') {
		$self->log_symlink($filename,
				   $self->get_conf('BUILD_DIR') . '/current-' .
				   $self->get_conf('DISTRIBUTION'));
	    } else {
		$self->log_symlink($filename,
				   $self->get_conf('BUILD_DIR') . '/' .
				   $self->get('Package_SVersion') . '_' .
				   $self->get('Arch') . '.build');
	    }
	}

	# Cache vars to avoid repeated hash lookups.
	my $nolog = $self->get_conf('NOLOG');
	my $log = $self->get_conf('LOG_DIR_AVAILABLE');
	my $verbose = $self->get_conf('VERBOSE');

	while (<STDIN>) {
	    if ($nolog) {
		print $saved_stdout $_;
		# Manual flushing due to Perl 5.10 bug.  Should autoflush.
		$saved_stdout->flush();
	    } else {
		if ($log) {
		    print CPLOG $_;
		}
		if ($verbose) {
		    print $saved_stdout $_;
		    # Manual flushing due to Perl 5.10 bug.  Should autoflush.
		    $saved_stdout->flush();
		}
	    }
	}

	close CPLOG;
	exit 0;
    }

    $PLOG->autoflush(1);
    $self->set('Log File', $filename);
    $self->set('Log Stream', $PLOG);

    my $hostname = $self->get_conf('HOSTNAME');
    $self->log("sbuild (Debian sbuild) $version ($release_date) on $hostname\n");

    my $head1 = $self->get('Package') . ' ' . $self->get('Version') .
	' (' . $self->get('Arch') . ') ';
    my $head2 = strftime("%d %b %Y %H:%M",
			 localtime($self->get('Pkg Start Time')));
    my $head = $head1 . ' ' x (80 - 4 - length($head1) - length($head2)) .
	$head2;
    $self->log_section($head);

    $self->log("Package: " . $self->get('Package') . "\n");
    $self->log("Version: " . $self->get('Version') . "\n");
    $self->log("Architecture: " . $self->get('Arch') . "\n");
    $self->log("Chroot Build Dir: " . $self->get('Chroot Build Dir') . "\n");
    $self->log("Start Time: " . strftime("%Y%m%d-%H%M", localtime($self->get('Pkg Start Time'))) . "\n");
}

sub close_build_log {
    my $self = shift;

    my $time = $self->get('Pkg End Time');
    if ($time == 0) {
        $time = time;
    }
    my $date = strftime("%Y%m%d-%H%M", localtime($time));

    if ($self->get('Pkg Status') eq "successful") {
	$self->add_time_entry($self->get('Package_Version'), $self->get('This Time'));
	$self->add_space_entry($self->get('Package_Version'), $self->get('This Space'));
    }

    $self->log_sep();
    $self->log("Finished at ${date}\n");

    my $hours = int($self->get('This Time')/3600);
    my $minutes = int(($self->get('This Time')%3600)/60),
    my $seconds = int($self->get('This Time')%60),
    my $space = $self->get('This Space');

    $self->log(sprintf("Build needed %02d:%02d:%02d, %dk disc space\n",
	       $hours, $minutes, $seconds, $space));

    my $filename = $self->get('Log File');

    # Only report success or failure
    if ($self->get('Pkg Status') ne "successful") {
	$self->set_status('failed');
    }

    my $subject = "Log for " . $self->get('Pkg Status') .
	" build of " . $self->get('Package_Version');
    if ($self->get('Arch')) {
	$subject .= " on " . $self->get('Arch');
    }
    if ($self->get_conf('ARCHIVE')) {
	$subject .= " (" . $self->get_conf('ARCHIVE') . "/" . $self->get_conf('DISTRIBUTION') . ")";
    }
    else {
	    $subject .= " (dist=" . $self->get_conf('DISTRIBUTION') . ")";
    }
    send_mail($self->get('Config'), $self->get_conf('MAILTO'), $subject, $filename)
	if (defined($filename) && -f $filename &&
	    $self->get_conf('MAILTO'));

    $self->set('Log File', undef);
    if (defined($self->get('Log Stream'))) {
	$self->get('Log Stream')->close(); # Close child logger process
	$self->set('Log Stream', undef);
    }
}

sub log_symlink {
    my $self = shift;
    my $log = shift;
    my $dest = shift;

    unlink $dest; # Don't return on failure, since the symlink will fail.
    symlink $log, $dest;
}

sub add_time_entry {
    my $self = shift;
    my $pkg = shift;
    my $t = shift;

    return if !$self->get_conf('AVG_TIME_DB');
    my %db;
    if (!tie %db, 'GDBM_File', $self->get_conf('AVG_TIME_DB'), GDBM_WRCREAT, 0664) {
	$self->log("Can't open average time db " . $self->get_conf('AVG_TIME_DB') . "\n");
	return;
    }
    $pkg =~ s/_.*//;

    if (exists $db{$pkg}) {
	my @times = split( /\s+/, $db{$pkg} );
	push( @times, $t );
	my $sum = 0;
	foreach (@times[1..$#times]) { $sum += $_; }
	$times[0] = $sum / (@times-1);
	$db{$pkg} = join( ' ', @times );
    }
    else {
	$db{$pkg} = "$t $t";
    }
    untie %db;
}

sub add_space_entry {
    my $self = shift;
    my $pkg = shift;
    my $space = shift;

    my $keepvals = 4;

    return if !$self->get_conf('AVG_SPACE_DB') || $space == 0;
    my %db;
    if (!tie %db, 'GDBM_File', $self->get_conf('AVG_SPACE_DB'), &GDBM_WRCREAT, 0664) {
	$self->log("Can't open average space db " . $self->get_conf('AVG_SPACE_DB') . "\n");
	return;
    }
    $pkg =~ s/_.*//;

    if (exists $db{$pkg}) {
	my @values = split( /\s+/, $db{$pkg} );
	shift @values;
	unshift( @values, $space );
	pop @values if @values > $keepvals;
	my ($sum, $n, $weight, $i) = (0, 0, scalar(@values));
	for( $i = 0; $i < @values; ++$i) {
	    $sum += $values[$i] * $weight;
	    $n += $weight;
	}
	unshift( @values, $sum/$n );
	$db{$pkg} = join( ' ', @values );
    }
    else {
	$db{$pkg} = "$space $space";
    }
    untie %db;
}

sub log_section {
    my $self = shift;
    my $section = shift;

    $self->log("\n");
    $self->log('╔', '═' x 78, '╗', "\n");
    $self->log('║', " $section ", ' ' x (80 - length($section) - 4), '║', "\n");
    $self->log('╚', '═' x 78, '╝', "\n\n");
}

sub log_subsection {
    my $self = shift;
    my $section = shift;

    $self->log("\n");
    $self->log('┌', '─' x 78, '┐', "\n");
    $self->log('│', " $section ", ' ' x (80 - length($section) - 4), '│', "\n");
    $self->log('└', '─' x 78, '┘', "\n\n");
}

sub log_subsubsection {
    my $self = shift;
    my $section = shift;

    $self->log("\n");
    $self->log("$section\n");
    $self->log('─' x (length($section)), "\n\n");
}

sub log_sep {
    my $self = shift;

    $self->log('─' x 80, "\n");
}

1;<|MERGE_RESOLUTION|>--- conflicted
+++ resolved
@@ -394,11 +394,7 @@
 	my $bdir = $self->get('Session')->strip_chroot_path($self->get('Chroot Build Dir'));
 	my $dsc_dir = $self->get('Session')->strip_chroot_path($self->get('DSC Dir'));
 	$self->get('Session')->run_command(
-<<<<<<< HEAD
-	    { COMMAND => ['rm', '-rf', $bdir, $dsc_dir],
-=======
 	    { COMMAND => ['rm', '-rf', $bdir],
->>>>>>> bee90ade
 	      USER => 'root',
 	      CHROOT => 1,
 	      PRIORITY => 0,
