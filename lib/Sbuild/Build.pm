#
# Build.pm: build library for sbuild
# Copyright © 2005      Ryan Murray <rmurray@debian.org>
# Copyright © 2005-2010 Roger Leigh <rleigh@debian.org>
# Copyright © 2008      Simon McVittie <smcv@debian.org>
#
# This program is free software: you can redistribute it and/or modify
# it under the terms of the GNU General Public License as published by
# the Free Software Foundation, either version 2 of the License, or
# (at your option) any later version.
#
# This program is distributed in the hope that it will be useful, but
# WITHOUT ANY WARRANTY; without even the implied warranty of
# MERCHANTABILITY or FITNESS FOR A PARTICULAR PURPOSE.  See the GNU
# General Public License for more details.
#
# You should have received a copy of the GNU General Public License
# along with this program.  If not, see
# <http://www.gnu.org/licenses/>.
#
#######################################################################

package Sbuild::Build;

use strict;
use warnings;

use POSIX;
use Errno qw(:POSIX);
use Fcntl;
use File::Basename qw(basename dirname);
use File::Temp qw(tempdir);
use FileHandle;
use GDBM_File;
use File::Copy qw(); # copy is already exported from Sbuild, so don't export
		     # anything.
<<<<<<< HEAD
use Cwd qw(:DEFAULT abs_path);
=======
use Dpkg::Arch;
>>>>>>> c62a210e

use Sbuild qw($devnull binNMU_version version_compare split_version copy isin send_build_log debug df);
use Sbuild::Base;
use Sbuild::ChrootSetup qw(clean update upgrade distupgrade);
use Sbuild::ChrootInfoSchroot;
use Sbuild::ChrootInfoSudo;
use Sbuild::ChrootRoot;
use Sbuild::Sysconfig qw($version $release_date);
use Sbuild::Conf;
use Sbuild::LogBase qw($saved_stdout);
use Sbuild::Sysconfig;
use Sbuild::Utility qw(check_url download parse_file dsc_files);
use Sbuild::AptitudeBuildDepSatisfier;
use Sbuild::InternalBuildDepSatisfier;

BEGIN {
    use Exporter ();
    our (@ISA, @EXPORT);

    @ISA = qw(Exporter Sbuild::Base);

    @EXPORT = qw();
}

sub new {
    my $class = shift;
    my $dsc = shift;
    my $conf = shift;

    my $self = $class->SUPER::new($conf);
    bless($self, $class);

<<<<<<< HEAD
=======
    # DSC, package and version information:
    $self->set_dsc($dsc);
    my $ver = $self->get('DSC Base');
    $ver =~ s/\.dsc$//;
    # Note, will be overwritten by Version: in DSC.
    $self->set_version($ver);

    # Do we need to download?
    $self->set('Download', 0);
    $self->set('Download', 1)
	if (!($self->get('DSC Base') =~ m/\.dsc$/) || # Use apt to download
	    check_url($self->get('DSC'))); # Valid URL

    # Can sources be obtained?
    $self->set('Invalid Source', 0);
    $self->set('Invalid Source', 1)
	if ((!$self->get('Download')) ||
	    (!($self->get('DSC Base') =~ m/\.dsc$/) && # Use apt to download
	     $self->get('DSC') ne $self->get('Package_OVersion')) ||
	    (!defined $self->get('Version')));

    debug("Download = " . $self->get('Download') . "\n");
    debug("Invalid Source = " . $self->get('Invalid Source') . "\n");

>>>>>>> c62a210e
    $self->set('Arch', undef);
    $self->set('Chroot Dir', '');
    $self->set('Chroot Build Dir', '');
    $self->set('Max Lock Trys', 120);
    $self->set('Lock Interval', 5);
    $self->set('Srcdep Lock Count', 0);
    $self->set('Pkg Status', 'pending');
    $self->set('Pkg Status Trigger', undef);
    $self->set('Pkg Start Time', 0);
    $self->set('Pkg End Time', 0);
    $self->set('Pkg Fail Stage', 0);
    $self->set('Build Start Time', 0);
    $self->set('Build End Time', 0);
    $self->set('This Time', 0);
    $self->set('This Space', 0);
    $self->set('This Watches', {});
    $self->set('Sub Task', 'initialisation');
    $self->set('Session', undef);
    $self->set('Dependency Resolver', undef);
    $self->set('Dependencies', {});
    $self->set('Have DSC Build Deps', []);
    $self->set('Log File', undef);
    $self->set('Log Stream', undef);
    $self->set('Debian Source Dir', undef);

    my $host = Sbuild::ChrootRoot->new($self->get('Config'));
    $self->set('Host', $host);

    # DSC, package and version information:
    $self->set_dsc($dsc);
    my $ver = $self->get('DSC Base');
    $ver =~ s/\.dsc$//;
    # Note, will be overwritten by Version: in DSC.
    $self->set_version($ver);

    # Do we need to download?
    $self->set('Download', 0);
    $self->set('Download', 1)
	if (!($self->get('DSC Base') =~ m/\.dsc$/) || # Use apt to download
	    check_url($self->get('DSC')) || # Valid URL
	    ($self->get('Debian Source Dir'))); # Debianized source directory

    # Can sources be obtained?
    $self->set('Invalid Source', 0);
    $self->set('Invalid Source', 1)
	if ((!$self->get('Download')) ||
	    (!($self->get('DSC Base') =~ m/\.dsc$/) && # Use apt to download
	     $self->get('DSC') ne $self->get('Package_OVersion')) ||
	    (!defined $self->get('Version')));

    # Output certain values for debugging purposes
    foreach ('DSC', 'Source Dir', 'DSC Base', 'DSC File', 'DSC Dir',
             'Package_Version', 'Package_OVersion',
             'Package_OSVersion', 'Package_SVersion', 'Package',
             'Version', 'OVersion', 'OSVersion', 'SVersion',
             'VersionEpoch', 'VersionUpstream', 'VersionDebian',
             'Download', 'Invalid Source') {
      my $val = $self->get($_);
      debug("$_ = " . $val . "\n") if defined($val);
    }

    return $self;
}

sub set_dsc {
    my $self = shift;
    my $dsc = shift;

    debug("Setting DSC: $dsc\n");

    # Check if the DSC given is a directory on the local system. This
    # means we'll build the source package with dpkg-source first.
    if (-d $dsc) {
	my $pipe = $self->get('Host')->pipe_command(
	    { COMMAND => [$Sbuild::Sysconfig::programs{'DPKG_PARSECHANGELOG'},
			  "-l" . abs_path($dsc) . "/debian/changelog"],
	      USER => $self->get_conf('USERNAME'),
	      CHROOT => 0,
	      PRIORITY => 0,
	    });

	if (! $pipe) {
	    $self->log_error("Could not parse $dsc/debian/changelog: $!");
	    $self->set('Invalid Source', 1);
	    goto set_vars;
	}

	my $stanzas = parse_file($pipe);

	my $stanza = @{$stanzas}[0];
	my $package = ${$stanza}{'Source'};
	my $version = ${$stanza}{'Version'};

	if (!defined($package) || !defined($version)) {
	    $self->log_error("Missing Source or Version in $dsc/debian/changelog");
	    $self->set('Invalid Source', 1);
	    goto set_vars;
	}

	$version = $self->strip_epoch($version);
	my $dir = getcwd();
	# Note: need to support cases when invoked from a subdirectory
	# of the build directory, i.e. $dsc/foo -> $dsc/.. in addition
	# to $dsc -> $dsc/.. as below.
	if ($dir eq abs_path($dsc)) {
	    # We won't attempt to build the source package from the source
	    # directory so the source package files will go to the parent dir.
	    $dir = abs_path("$dir/..");
	    $self->set_conf('BUILD_DIR', $dir);
	}
	$self->set('Debian Source Dir', abs_path($dsc));

	$self->set_version("${package}_${version}");
	$dsc = "$dir/" . $self->get('Package_OSVersion') . ".dsc";
    }

set_vars:
    $self->set('DSC', $dsc);
    $self->set('Source Dir', dirname($dsc));
    $self->set('DSC Base', basename($dsc));

    debug("DSC = " . $self->get('DSC') . "\n");
    debug("Source Dir = " . $self->get('Source Dir') . "\n");
    debug("DSC Base = " . $self->get('DSC Base') . "\n");
}

sub set_version {
    my $self = shift;
    my $pkgv = shift;

    debug("Setting package version: $pkgv\n");

    my ($pkg, $version) = split /_/, $pkgv;
    return if (!defined($pkg) || !defined($version));

    # Original version (no binNMU or other addition)
    my $oversion = $version;
    # Original version with stripped epoch
    (my $osversion = $version) =~ s/^\d+://;

    # Add binNMU to version if needed.
    if ($self->get_conf('BIN_NMU') || $self->get_conf('APPEND_TO_VERSION')) {
	$version = binNMU_version($version, $self->get_conf('BIN_NMU_VERSION'),
	    $self->get_conf('APPEND_TO_VERSION'));
    }

    # Version with binNMU or other additions and stripped epoch
    (my $sversion = $version) =~ s/^\d+://;

    my ($epoch, $uversion, $dversion) = split_version($version);

    $self->set('Package', $pkg);
    $self->set('Version', $version);
    $self->set('Package_Version', "${pkg}_$version");
    $self->set('Package_OVersion', "${pkg}_$oversion");
    $self->set('Package_OSVersion', "${pkg}_$osversion");
    $self->set('Package_SVersion', "${pkg}_$sversion");
    $self->set('OVersion', $oversion);
    $self->set('OSVersion', $osversion);
    $self->set('SVersion', $sversion);
    $self->set('VersionEpoch', $epoch);
    $self->set('VersionUpstream', $uversion);
    $self->set('VersionDebian', $dversion);
    $self->set('DSC File', "${pkg}_${osversion}.dsc");
    $self->set('DSC Dir', "${pkg}-${uversion}");

    debug("Package = " . $self->get('Package') . "\n");
    debug("Version = " . $self->get('Version') . "\n");
    debug("Package_Version = " . $self->get('Package_Version') . "\n");
    debug("Package_OVersion = " . $self->get('Package_OVersion') . "\n");
    debug("Package_OSVersion = " . $self->get('Package_OSVersion') . "\n");
    debug("Package_SVersion = " . $self->get('Package_SVersion') . "\n");
    debug("OVersion = " . $self->get('OVersion') . "\n");
    debug("OSVersion = " . $self->get('OSVersion') . "\n");
    debug("SVersion = " . $self->get('SVersion') . "\n");
    debug("VersionEpoch = " . $self->get('VersionEpoch') . "\n");
    debug("VersionUpstream = " . $self->get('VersionUpstream') . "\n");
    debug("VersionDebian = " . $self->get('VersionDebian') . "\n");
    debug("DSC File = " . $self->get('DSC File') . "\n");
    debug("DSC Dir = " . $self->get('DSC Dir') . "\n");
}

sub set_status {
    my $self = shift;
    my $status = shift;

    $self->set('Pkg Status', $status);
    if (defined($self->get('Pkg Status Trigger'))) {
	$self->get('Pkg Status Trigger')->($self, $status);
    }
}

sub get_status {
    my $self = shift;

    return $self->get('Pkg Status');
}

sub run {
    my $self = shift;

    $self->get('Host')->set('Log Stream', $self->get('Log Stream'));

    $self->set_status('building');

    if ($self->get_conf('BUILD_DEP_RESOLVER') eq "aptitude") {
	$self->set('Dependency Resolver',
		   Sbuild::AptitudeBuildDepSatisfier->new($self));
    } else {
	$self->set('Dependency Resolver',
		   Sbuild::InternalBuildDepSatisfier->new($self));
    }
    my $resolver = $self->get('Dependency Resolver');


    $self->set('Pkg Start Time', time);

    my $dist = $self->get_conf('DISTRIBUTION');
    if (!defined($dist) || !$dist) {
	$self->log("No distribution defined\n");
	goto cleanup_skip;
    }

    if ($self->get('Invalid Source')) {
	$self->log("Invalid source: " . $self->get('DSC') . "\n");
	$self->log("Skipping " . $self->get('Package') . " \n");
	$self->set_status('failed');
	goto cleanup_skip;
    }

    # Acquire the architecture we're building for.
    $self->set('Arch', $self->get_conf('ARCH'));

    # TODO: Get package name from build object
    if (!$self->open_build_log()) {
	goto cleanup_close;
    }

    # Run pre build external commands
    $self->run_external_commands("pre-build-commands",
	$self->get_conf('LOG_EXTERNAL_COMMAND_OUTPUT'),
	$self->get_conf('LOG_EXTERNAL_COMMAND_ERROR'));

    # Build the source package if given a Debianized source directory
    if ($self->get('Debian Source Dir')) {
	$self->set('Pkg Fail Stage', 'pack-source');
	$self->log_subsection("Build Source Package");

	$self->log_subsubsection('clean');
	$self->get('Host')->run_command(
	    { COMMAND => [$self->get_conf('FAKEROOT'),
			  'debian/rules',
			  'clean'],
	      USER => $self->get_conf('USERNAME'),
	      CHROOT => 0,
	      DIR => $self->get('Debian Source Dir'),
	      PRIORITY => 0,
	    });
	if ($?) {
	    $self->log_error("Failed to clean source directory");

	    goto cleanup_skip;
	}

	$self->log_subsubsection('dpkg-source');
	my @dpkg_source_command = ($self->get_conf('DPKG_SOURCE'), '-b');
	push @dpkg_source_command, @{$self->get_conf('DPKG_SOURCE_OPTIONS')} if
	    ($self->get_conf('DPKG_SOURCE_OPTIONS'));
	push @dpkg_source_command, $self->get('Debian Source Dir');
	$self->get('Host')->run_command(
	    { COMMAND => \@dpkg_source_command,
	      USER => $self->get_conf('USERNAME'),
	      CHROOT => 0,
	      DIR => $self->get_conf('BUILD_DIR'),
	      PRIORITY => 0,
	    });
	if ($?) {
	    $self->log_error("Failed to build source package");
	    goto cleanup_skip;
	}
    }

    my $chroot_info;
    if ($self->get_conf('CHROOT_MODE') eq 'schroot') {
	$chroot_info = Sbuild::ChrootInfoSchroot->new($self->get('Config'));
    } else {
	$chroot_info = Sbuild::ChrootInfoSudo->new($self->get('Config'));
    }

    my $end_session = 1;
    my $session = $chroot_info->create($self->get_conf('DISTRIBUTION'),
				       $self->get_conf('CHROOT'),
				       $self->get_conf('ARCH'));

    if (!$session->begin_session()) {
	$self->log("Error creating chroot session: skipping " .
		   $self->get('Package') . "\n");
	$self->set_status('failed');
	goto cleanup_close;
    }

    $self->set('Session', $session);
    $self->set('Arch', $self->chroot_arch());

    $self->set('Chroot Dir', $session->get('Location'));
    $self->set('Chroot Build Dir',
	       tempdir($self->get_conf('USERNAME') . '-' .
		       $self->get('Package_SVersion') . '-' .
		       $self->get('Arch') . '-XXXXXX',
		       DIR => $session->get('Build Location')));
    # TODO: Don't hack the build location in; add a means to customise
    # the chroot directly.
    $session->set('Build Location', $self->get('Chroot Build Dir'));

    # Needed so chroot commands log to build log
    $session->set('Log Stream', $self->get('Log Stream'));

    # Chroot execution defaults
    my $chroot_defaults = $session->get('Defaults');
    $chroot_defaults->{'DIR'} =
	$session->strip_chroot_path($session->get('Build Location'));
    $chroot_defaults->{'STREAMIN'} = $devnull;
    $chroot_defaults->{'STREAMOUT'} = $self->get('Log Stream');
    $chroot_defaults->{'STREAMERR'} = $self->get('Log Stream');
    $chroot_defaults->{'ENV'}->{'LC_ALL'} = 'POSIX';
    $chroot_defaults->{'ENV'}->{'SHELL'} = $Sbuild::Sysconfig::programs{'SHELL'};

    $self->set('Session', $session);

    # Clean APT cache.
    $self->set('Pkg Fail Stage', 'apt-get-clean');
    if ($self->get_conf('APT_CLEAN')) {
	if (clean($session, $self->get('Config'))) {
	    # Since apt-clean was requested specifically, fail on
	    # error when not in buildd mode.
	    $self->log("apt-get clean failed\n");
	    if ($self->get_conf('SBUILD_MODE') ne 'buildd') {
		$self->set_status('failed');
		goto cleanup_close;
	    }
	}
    }

    # Update APT cache.
    $self->set('Pkg Fail Stage', 'apt-get-update');
    if ($self->get_conf('APT_UPDATE')) {
	if (update($session, $self->get('Config'))) {
	    # Since apt-update was requested specifically, fail on
	    # error when not in buildd mode.
	    $self->log("apt-get update failed\n");
	    $self->set_status('failed');
	    goto cleanup_close;
	}
    }

    # Upgrade using APT.
    if ($self->get_conf('APT_DISTUPGRADE')) {
	$self->set('Pkg Fail Stage', 'apt-get-distupgrade');
	if ($self->get_conf('APT_DISTUPGRADE')) {
	    if (distupgrade($session, $self->get('Config'))) {
		# Since apt-distupgrade was requested specifically, fail on
		# error when not in buildd mode.
		$self->log("apt-get dist-upgrade failed\n");
		if ($self->get_conf('SBUILD_MODE') ne 'buildd') {
		    $self->set_status('failed');
		    goto cleanup_close;
		}
	    }
	}
    } elsif ($self->get_conf('APT_UPGRADE')) {
	$self->set('Pkg Fail Stage', 'apt-get-upgrade');
	if ($self->get_conf('APT_UPGRADE')) {
	    if (upgrade($session, $self->get('Config'))) {
		# Since apt-upgrade was requested specifically, fail on
		# error when not in buildd mode.
		$self->log("apt-get upgrade failed\n");
		if ($self->get_conf('SBUILD_MODE') ne 'buildd') {
		    $self->set_status('failed');
		    goto cleanup_close;
		}
	    }
	}
    }

    $self->set('Pkg Fail Stage', 'fetch-src');
    if (!$self->fetch_source_files()) {
	goto cleanup_packages;
    }

    # Display message about chroot setup script option use being deprecated
    if ($self->get_conf('CHROOT_SETUP_SCRIPT')) {
	my $msg = "setup-hook option is deprecated. It has been superceded by ";
	$msg .= "the chroot-setup-commands feature. setup-hook script will be ";
	$msg .= "run via chroot-setup-commands.\n";
	$self->log_warning($msg);
    }

<<<<<<< HEAD
    # Run specified chroot setup commands
    $self->run_external_commands("chroot-setup-commands",
	$self->get_conf('LOG_EXTERNAL_COMMAND_OUTPUT'),
	$self->get_conf('LOG_EXTERNAL_COMMAND_ERROR'));

    $self->set('Pkg Fail Stage', 'install-deps');
    if ($self->get_conf('BUILD_DEP_RESOLVER') eq "aptitude") {
	$self->set('Dependency Resolver', Sbuild::AptitudeBuildDepSatisfier->new($self));
    } else {
	$self->set('Dependency Resolver', Sbuild::InternalBuildDepSatisfier->new($self));
=======
    $self->set('Pkg Fail Stage', 'install-core');
    if (!$self->install_core()) {
	goto cleanup_packages;
>>>>>>> c62a210e
    }

    $self->set('Pkg Fail Stage', 'install-essential');
    if (!$self->install_essential()) {
	goto cleanup_packages;
    }

    $self->set('Pkg Fail Stage', 'install-deps');
    if (!$resolver->install_deps($self->get('Package'))) {
	$self->log("Source-dependencies not satisfied; skipping " .
		   $self->get('Package') . "\n");
	goto cleanup_packages;
    }

    $resolver->dump_build_environment();

    if ($self->build()) {
	$self->set_status('successful');
    } else {
	$self->set_status('failed');
    }

    # Run specified chroot cleanup commands
    $self->run_external_commands("chroot-cleanup-commands",
	$self->get_conf('LOG_EXTERNAL_COMMAND_OUTPUT'),
	$self->get_conf('LOG_EXTERNAL_COMMAND_ERROR'));

  cleanup_packages:
    my $purge_build_directory =
	($self->get_conf('PURGE_BUILD_DIRECTORY') eq 'always' ||
	 ($self->get_conf('PURGE_BUILD_DIRECTORY') eq 'successful' &&
	  $self->get_status() eq 'successful')) ? 1 : 0;
    my $purge_build_deps =
	($self->get_conf('PURGE_BUILD_DEPS') eq 'always' ||
	 ($self->get_conf('PURGE_BUILD_DEPS') eq 'successful' &&
	  $self->get_status() eq 'successful')) ? 1 : 0;
    my $is_cloned_session = (defined ($session->get('Session Purged')) &&
			     $session->get('Session Purged') == 1) ? 1 : 0;

    # Purge non-cloned session
    if ($is_cloned_session) {
	$self->log("Not cleaning session: cloned chroot in use\n");
	$end_session = 0
	    if ($purge_build_directory == 0 || $purge_build_deps == 0);
    } else {
	if ($purge_build_directory) {
	    # Purge package build directory
	    $self->log("Purging " . $self->get('Chroot Build Dir') . "\n");
	    my $bdir = $self->get('Session')->strip_chroot_path($self->get('Chroot Build Dir'));
	    $self->get('Session')->run_command(
		{ COMMAND => ['rm', '-rf', $bdir],
		  USER => 'root',
		  CHROOT => 1,
		  PRIORITY => 0,
		  DIR => '/' });
	}

       if ($purge_build_deps) {
           # Removing dependencies
	   $resolver->uninstall_deps();
	} else {
	    $self->log("Not removing build depends: as requested\n");
	}
    }
<<<<<<< HEAD
    $self->get('Dependency Resolver') && $self->get('Dependency Resolver')->remove_srcdep_lock_file();
=======

    # Remove srcdep lock files (once per install_deps invocation).
    $resolver->remove_srcdep_lock_file();
    $resolver->remove_srcdep_lock_file();
>>>>>>> c62a210e

  cleanup_close:
    $resolver->remove_srcdep_lock_file();
    # End chroot session
    if ($end_session == 1) {
	$session->end_session();
    } else {
	$self->log("Keeping session: " . $session->get('Session ID') . "\n");
    }
    $session = undef;
    $self->set('Session', $session);

    if ($self->get('Pkg Status') eq "successful") {
	$self->log_subsection("Post Build");

	# Run lintian.
	my $lintian = $self->get_conf('LINTIAN');
	if (($self->get_conf('RUN_LINTIAN')) && (-x $lintian)) {
	    $self->log_subsubsection("lintian");

	    my @lintian_command = ($lintian);
	    push @lintian_command, @{$self->get_conf('LINTIAN_OPT')} if
		($self->get_conf('LINTIAN_OPT'));
	    push @lintian_command, $self->get('Changes File');
	    $self->get('Host')->run_command(
		{ COMMAND => \@lintian_command,
		  USER => $self->get_conf('USERNAME'),
		  CHROOT => 0,
		  PRIORITY => 0,
		});
	    my $status = $? >> 8;

	    $self->log("\n");
	    if (! $?) {
		$self->log_info("Lintian run was successful.\n");
	    } else {
		my $why = "unknown reason";
		$why = "runtime error" if ($status == 2);
		$why = "policy violation" if ($status == 1);
		$why = "received signal " . $? & 127 if ($? & 127);
		$self->log_error("Lintian run failed ($why)\n");
	    }
	}

	# Run post build external commands
	$self->run_external_commands("post-build-commands",
	    $self->get_conf('LOG_EXTERNAL_COMMAND_OUTPUT'),
	    $self->get_conf('LOG_EXTERNAL_COMMAND_ERROR'));

    }

    $self->close_build_log();

  cleanup_skip:
}

# sub get_package_status {
#     my $self = shift;

#     return $self->get('Package Status');
# }
# sub set_package_status {
#     my $self = shift;
#     my $status = shift;

#     return $self->set('Package Status', $status);
# }

sub install_core {
    my $self = shift;

    # read list of build-core packages (if not yet done) and
    # expand their dependencies (those are implicitly core)
    my $core_deps = join(", ", @{$self->get_conf('CORE_DEPENDS')});

    if (!defined($self->get('Dependencies')->{'CORE'})) {
	my $parsed_core_deps = $self->parse_one_srcdep('CORE', $core_deps);
	push( @{$self->get('Dependencies')->{'CORE'}}, @$parsed_core_deps );
    }

    if (!$self->get('Dependency Resolver')->install_deps('CORE')) {
	$self->log("Core dependencies not satisfied; skipping " .
		   $self->get('Package') . "\n");
	return 0;
    }

    return 1;
}

sub install_essential {
    my $self = shift;

    # read list of build-essential packages (if not yet done) and
    # expand their dependencies (those are implicitly essential)
    if (!defined($self->get('Dependencies')->{'ESSENTIAL'})) {
	my $ess = $self->read_build_essential();
	my $parsed_essential_deps = $self->parse_one_srcdep('ESSENTIAL', $ess);
	push( @{$self->get('Dependencies')->{'ESSENTIAL'}}, @$parsed_essential_deps );
    }

    $self->set('Pkg Fail Stage', 'install-essential');
    if (!$self->get('Dependency Resolver')->install_deps('ESSENTIAL')) {
	$self->log("Essential dependencies not satisfied; skipping " .
		   $self->get('Package') . "\n");
	return 0;
    }

    return 1;
}

sub fetch_source_files {
    my $self = shift;

    my $dir = $self->get('Source Dir');
    my $dsc = $self->get('DSC File');
    my $build_dir = $self->get('Chroot Build Dir');
    my $pkg = $self->get('Package');
    my $ver = $self->get('OVersion');
    my $arch = $self->get('Arch');

    my ($dscarchs, $dscpkg, $dscver, @fetched);

    my $build_depends = "";
    my $build_depends_indep = "";
    my $build_conflicts = "";
    my $build_conflicts_indep = "";
    local( *F );

    $self->set('Have DSC Build Deps', []);

    $self->log_subsection("Fetch source files");

    if (!defined($self->get('Package')) ||
	!defined($self->get('OVersion')) ||
	!defined($self->get('Source Dir'))) {
	$self->log("Invalid source: $self->get('DSC')\n");
	return 0;
    }

    if ($self->get('DSC Base') =~ m/\.dsc$/) {
	# Work with a .dsc file.
	# $file is the name of the downloaded dsc file written in a tempfile.
	my $file;
	$file = download($self->get('DSC')) or
	    $self->log_error("Could not download " . $self->get('DSC')) and
	    return 0;
	debug("Parsing $dsc\n");
	my @cwd_files = dsc_files($file);
	if (-f "$dir/$dsc") {
	    # Copy the local source files into the build directory.
	    $self->log_subsubsection("Local sources");
	    $self->log("$dsc exists in $dir; copying to chroot\n");
	    if (! File::Copy::copy("$dir/$dsc", "$build_dir")) {
		$self->log_error("Could not copy $dir/$dsc to $build_dir\n");
		return 0;
	    }
	    push(@fetched, "$build_dir/$dsc");
	    foreach (@cwd_files) {
		if (! File::Copy::copy("$dir/$_", "$build_dir")) {
		    $self->log_error("Could not copy $dir/$_ to $build_dir\n");
		    return 0;
		}
		push(@fetched, "$build_dir/$_");
	    }
	} else {
	    # Copy the remote source files into the build directory.
	    $self->log_subsubsection("Remote sources");
	    $self->log("Downloading source files from $dir.\n");
	    if (! File::Copy::copy("$file", "$build_dir/" . $self->get('DSC File'))) {
		$self->log_error("Could not copy downloaded file $file to $build_dir\n");
		return 0;
	    }
	    push(@fetched, "$build_dir/" . $self->get('DSC File'));
	    foreach (@cwd_files) {
		download("$dir/$_", "$build_dir/$_") or
		    $self->log_error("Could not download $dir/$_") and
		    return 0;
		push(@fetched, "$build_dir/$_");
	    }
	}
    } else {
	# Use apt to download the source files
	$self->log_subsubsection("Check APT");
	my %entries = ();
	my $retried = $self->get_conf('APT_UPDATE'); # Already updated if set
      retry:
	$self->log("Checking available source versions...\n");

	my $pipe = $self->get('Session')->pipe_apt_command(
	    { COMMAND => [$self->get_conf('APT_CACHE'),
			  '-q', 'showsrc', "$pkg"],
	      USER => $self->get_conf('USERNAME'),
	      PRIORITY => 0,
	      DIR => '/'});
	if (!$pipe) {
	    $self->log("Can't open pipe to $conf::apt_cache: $!\n");
	    return 0;
	}

	{
	    local($/) = "";
	    my $package;
	    my $ver;
	    my $tfile;
	    while( <$pipe> ) {
		$package = $1 if /^Package:\s+(\S+)\s*$/mi;
		$ver = $1 if /^Version:\s+(\S+)\s*$/mi;
		$tfile = $1 if /^Files:\s*\n((\s+.*\s*\n)+)/mi;
		if (defined $package && defined $ver && defined $tfile) {
		    @{$entries{"$package $ver"}} = map { (split( /\s+/, $_ ))[3] }
		    split( "\n", $tfile );
		    undef($package);
		    undef($ver);
		    undef($tfile);
		}
	    }

	    if (! scalar keys %entries) {
		$self->log($self->get_conf('APT_CACHE') .
			   " returned no information about $pkg source\n");
		$self->log("Are there any deb-src lines in your /etc/apt/sources.list?\n");
		return 0;

	    }
	}
	close($pipe);

	if ($?) {
	    $self->log($self->get_conf('APT_CACHE') . " exit status $?: $!\n");
	    return 0;
	}

	if (!defined($entries{"$pkg $ver"})) {
	    if (!$retried) {
		$self->log_subsubsection("Update APT");
		# try to update apt's cache if nothing found
		update($self->get('Session'), $self->get('Config'));
		$retried = 1;
		goto retry;
	    }
	    $self->log("Can't find source for " .
		       $self->get('Package_OVersion') . "\n");
	    $self->log("(only different version(s) ",
	    join( ", ", sort keys %entries), " found)\n")
		if %entries;
	    return 0;
	}

	$self->log_subsubsection("Download source files with APT");

	foreach (@{$entries{"$pkg $ver"}}) {
	    push(@fetched, "$build_dir/$_");
	}

	my $pipe2 = $self->get('Session')->pipe_apt_command(
	    { COMMAND => [$self->get_conf('APT_GET'), '--only-source', '-q', '-d', 'source', "$pkg=$ver"],
	      USER => $self->get_conf('USERNAME'),
	      PRIORITY => 0}) || return 0;

	while(<$pipe2>) {
	    $self->log($_);
	}
	close($pipe2);
	if ($?) {
	    $self->log($self->get_conf('APT_GET') . " for sources failed\n");
	    return 0;
	}
	$self->set_dsc((grep { /\.dsc$/ } @fetched)[0]);
    }

    if (!open( F, "<$build_dir/$dsc" )) {
	$self->log("Can't open $build_dir/$dsc: $!\n");
	return 0;
    }

    my $dsctext;
    { local($/); $dsctext = <F>; }
    close( F );

    $dsctext =~ /^Build-Depends:\s*((.|\n\s+)*)\s*$/mi
	and $build_depends = $1;
    $dsctext =~ /^Build-Depends-Indep:\s*((.|\n\s+)*)\s*$/mi
	and $build_depends_indep = $1;
    $dsctext =~ /^Build-Conflicts:\s*((.|\n\s+)*)\s*$/mi
	and $build_conflicts = $1;
    $dsctext =~ /^Build-Conflicts-Indep:\s*((.|\n\s+)*)\s*$/mi
	and $build_conflicts_indep = $1;
    $dsctext =~ /^Architecture:\s*(.*)$/mi
	and $dscarchs = $1;
    $dsctext =~ /^Source:\s*(.*)$/mi
	and $dscpkg = $1;
    $dsctext =~ /^Version:\s*(.*)$/mi
	and $dscver = $1;

    $self->set_version("${dscpkg}_${dscver}");

    # Add additional build dependencies specified on the command-line.
    # TODO: Split dependencies into an array from the start to save
    # lots of joining.
    if ($self->get_conf('MANUAL_DEPENDS')) {
	if ($build_depends) {
	    $build_depends = join(", ", $build_depends,
				  @{$self->get_conf('MANUAL_DEPENDS')});
	} else {
	    $build_depends = join(", ", @{$self->get_conf('MANUAL_DEPENDS')});
	}
    }
    if ($self->get_conf('MANUAL_DEPENDS_INDEP')) {
	if ($build_depends_indep) {
	    $build_depends_indep = join(", ", $build_depends_indep,
				  @{$self->get_conf('MANUAL_DEPENDS_INDEP')});
	} else {
	    $build_depends_indep = join(", ",
				  @{$self->get_conf('MANUAL_DEPENDS_INDEP')});
	}
    }
    if ($self->get_conf('MANUAL_CONFLICTS')) {
	if ($build_conflicts) {
	    $build_conflicts = join(", ", $build_conflicts,
				  @{$self->get_conf('MANUAL_CONFLICTS')});
	} else {
	    $build_conflicts = join(", ",
				  @{$self->get_conf('MANUAL_CONFLICTS')});
	}
    }
    if ($self->get_conf('MANUAL_CONFLICTS_INDEP')) {
	if ($build_conflicts_indep) {
	    $build_conflicts_indep = join(", ", $build_conflicts_indep,
				  @{$self->get_conf('MANUAL_CONFLICTS_INDEP')});
	} else {
	    $build_conflicts_indep = join(", ",
				  @{$self->get_conf('MANUAL_CONFLICTS_INDEP')});
	}
    }

    $build_depends =~ s/\n\s+/ /g if defined $build_depends;
    $build_depends_indep =~ s/\n\s+/ /g if defined $build_depends_indep;
    $build_conflicts =~ s/\n\s+/ /g if defined $build_conflicts;
    $build_conflicts_indep =~ s/\n\s+/ /g if defined $build_conflicts_indep;

    $self->log_subsubsection("Check arch");
    if (!$dscarchs) {
	$self->log("$dsc has no Architecture: field -- skipping arch check!\n");
    } else {
	my $valid_arch;
	for my $a (split(/\s+/, $dscarchs)) {
	    if (Dpkg::Arch::debarch_is($arch, $a)) {
		$valid_arch = 1;
		last;
	    }
	}
	if ($dscarchs ne "any" && !($valid_arch) &&
	    !($dscarchs eq "all" && $self->get_conf('BUILD_ARCH_ALL')) )  {
	    my $msg = "$dsc: $arch not in arch list or does not match any arch ";
	    $msg .= "wildcards: $dscarchs -- skipping\n";
	    $self->log($msg);
	    $self->set('Pkg Fail Stage', "arch-check");
	    return 0;
	}
    }

    debug("Arch check ok ($arch included in $dscarchs)\n");

    @{$self->get('Have DSC Build Deps')} =
	($build_depends, $build_depends_indep,
	 $build_conflicts,$build_conflicts_indep);
    $self->merge_pkg_build_deps($self->get('Package'),
				$build_depends, $build_depends_indep,
				$build_conflicts, $build_conflicts_indep);

    return 1;
}

# Subroutine that runs any command through the system (i.e. not through the
# chroot. It takes a string of a command with arguments to run along with
# arguments whether to save STDOUT and/or STDERR to the log stream
sub run_command {
    my $self = shift;
    my $command = shift;
    my $log_output = shift;
    my $log_error = shift;
    my $chroot = shift;

    # Duplicate output from our commands to the log stream if we are asked to
    my ($out, $err);
    if ($log_output) {
	if (! open $out, ">&STDOUT") {
	    $self->log_error("Could not duplicate STDOUT for $command: $!");
	    return 0;
	}
	if (! open STDOUT, '>&', $self->get('Log Stream')) {
	    $self->log_error("Could not duplicate STDOUT to log stream: $!");
	    return 0;
	}
    }
    if ($log_error) {
	if (! open $err, ">&STDERR") {
	    $self->log_error("Could not duplicate STDERR for $command: $!");
	    return 0;
	}
	if (! open STDERR, '>&', $self->get('Log Stream')) {
	    $self->log_error("Could not duplicate STDERR to log stream: $!");
	    return 0;
	}
    }

    # Run the command and save the exit status
	if (!$chroot)
	{
	    $self->get('Host')->run_command(
		{ COMMAND => \@{$command},
		    USER => $self->get_conf('USERNAME'),
		    CHROOT => 0,
		    DIR => $self->get('HOME'),
		    PRIORITY => 0,
		});
	} else {
	    $self->get('Session')->run_command(
		{ COMMAND => \@{$command},
		    USER => $self->get_conf('USERNAME'),
		    CHROOT => 1,
		    PRIORITY => 0,
		});
	}
    my $status = $?;

    # Restore STDOUT and STDERR
    if ($log_output) {
	if (! open STDOUT, '>&', $out) {
	    $self->log_error("Can't restore STDOUT: $!");
	    return 0;
	}
	$out->close();
    }
    if ($log_error) {
	if (! open STDERR, '>&', $err) {
	    $self->log_error("Can't restore STDOUT: $!");
	    return 0;
	}
	$err->close();
    }

    # Check if the command failed
    if ($status != 0) {
	return 0;
    }
    return 1;
}

# Subroutine that processes external commands to be run during various stages of
# an sbuild run. We also ask if we want to log any output from the commands
sub run_external_commands {
    my $self = shift;
    my $stage = shift;
    my $log_output = shift;
    my $log_error = shift;

    # Determine which set of commands to run based on the parameter $stage
    my @commands = @{${$self->get_conf('EXTERNAL_COMMANDS')}{$stage}};

    # Create appropriate log message and determine if the commands are to be
    # run inside the chroot or not.
    my $chroot;
    if ($stage eq "pre-build-commands") {
	$self->log_subsection("Pre Build Commands");
    } elsif ($stage eq "chroot-setup-commands") {
	$self->log_subsection("Chroot Setup Commands");
	$chroot = 1;
    } elsif ($stage eq "chroot-cleanup-commands") {
	$self->log_subsection("Chroot Cleanup Commands");
	$chroot = 1;
    } elsif ($stage eq "post-build-commands") {
	$self->log_subsection("Post Build Commands");
    }

    # Run each command, substituting the various percent escapes (like
    # %SBUILD_DSC) from the commands to run with the appropriate subsitutions.
    my $dsc = $self->get('DSC');
    my $changes;
    $changes = $self->get('Changes File') if ($self->get('Changes File'));
    my %percent = (
	"%" => "%",
	"d" => $dsc, "SBUILD_DSC" => $dsc,
	"c" => $changes, "SBUILD_CHANGES" => $changes,
    );
    # Our escapes pattern, with longer escapes first, then sorted lexically.
    my $keyword_pat = join("|",
	sort {length $b <=> length $a || $a cmp $b} keys %percent);
    my $returnval = 1;
    foreach my $command (@commands) {
	foreach my $arg (@{$command}) {
	  $arg =~ s{
	      # Match a percent followed by a valid keyword
	     \%($keyword_pat)
	  }{
	      # Substitute with the appropriate value only if it's defined
	      $percent{$1} || $&
	  }msxge;
	}
  my $command_str = join(" ", @{$command});
	$self->log_subsubsection("$command_str");
	$returnval = $self->run_command($command, $log_output, $log_error, $chroot);
	$self->log("\n");
	if (!$returnval) {
	    $self->log_error("Command '$command_str' failed to run.\n");
	} else {
	    $self->log_info("Finished running '$command_str'.\n");
	}
    }
    $self->log("\nFinished processing commands.\n");
    $self->log_sep();
    return $returnval;
}

sub build {
    my $self = shift;

    my $dscfile = $self->get('DSC File');
    my $dscdir = $self->get('DSC Dir');
    my $pkg = $self->get('Package');
    my $build_dir = $self->get('Chroot Build Dir');
    my $arch = $self->get('Arch');

    my( $rv, $changes );
    local( *PIPE, *F, *F2 );

    $self->log_subsection("Build");
    $self->set('This Space', 0);

    my $tmpunpackdir = $dscdir;
    $tmpunpackdir =~ s/-.*$/.orig.tmp-nest/;
    $tmpunpackdir =~ s/_/-/;
    $tmpunpackdir = "$build_dir/$tmpunpackdir";

    $self->log_subsubsection("Unpack source");
    if (-d "$build_dir/$dscdir" && -l "$build_dir/$dscdir") {
	# if the package dir already exists but is a symlink, complain
	$self->log("Cannot unpack source: a symlink to a directory with the\n".
		   "same name already exists.\n");
	return 0;
    }
    if (! -d "$build_dir/$dscdir") {
	$self->set('Pkg Fail Stage', "unpack");
	# dpkg-source refuses to remove the remanants of an aborted
	# dpkg-source extraction, so we will if necessary.
	if (-d $tmpunpackdir) {
	    system ("rm -fr '$tmpunpackdir'");
	}
	$self->set('Sub Task', "dpkg-source");
	$self->get('Session')->run_command(
		    { COMMAND => [$self->get_conf('DPKG_SOURCE'),
				  '-x', $dscfile, $dscdir],
		      USER => $self->get_conf('USERNAME'),
		      CHROOT => 1,
		      PRIORITY => 0});
	if ($?) {
	    $self->log("FAILED [dpkg-source died]\n");

	    system ("rm -fr '$tmpunpackdir'") if -d $tmpunpackdir;
	    return 0;
	}
	$dscdir = "$build_dir/$dscdir";

	if (system( "chmod -R g-s,go+rX $dscdir" ) != 0) {
	    $self->log("chmod -R g-s,go+rX $dscdir failed.\n");
	    return 0;
	}
    }
    else {
	$dscdir = "$build_dir/$dscdir";

	$self->log_subsubsection("Check unpacked source");
	$self->set('Pkg Fail Stage', "check-unpacked-version");
	# check if the unpacked tree is really the version we need
	$dscdir = $self->get('Session')->strip_chroot_path($dscdir);
	my $pipe = $self->get('Session')->pipe_command(
	    { COMMAND => [$Sbuild::Sysconfig::programs{'DPKG_PARSECHANGELOG'}],
	      USER => $self->get_conf('USERNAME'),
	      PRIORITY => 0,
	      DIR => $dscdir});
	$self->set('Sub Task', "dpkg-parsechangelog");

	my $clog = "";
	while(<$pipe>) {
	    $clog .= $_;
	}
	close($pipe);
	if ($?) {
	    $self->log("FAILED [dpkg-parsechangelog died]\n");
	    return 0;
	}
	if ($clog !~ /^Version:\s*(.+)\s*$/mi) {
	    $self->log("dpkg-parsechangelog didn't print Version:\n");
	    return 0;
	}
    }

    $self->log_subsubsection("Check disc space");
    $self->set('Pkg Fail Stage', "check-space");
    my $du = $Sbuild::Sysconfig::programs{'DU'};
    my $current_usage = `"$du" -k -s "$dscdir"`;
    $current_usage =~ /^(\d+)/;
    $current_usage = $1;
    if ($current_usage) {
	my $free = df($dscdir);
	if ($free < 2*$current_usage && $self->get_conf('CHECK_SPACE')) {
	    $self->log("Disc space is propably not enough for building.\n".
		       "(Source needs $current_usage KB, free are $free KB.)\n");
	    # TODO: Only purge in a single place.
	    $self->log("Purging $build_dir\n");
	    $self->get('Session')->run_command(
		{ COMMAND => [$Sbuild::Sysconfig::programs{'RM'},
			      '-rf', $build_dir],
		  USER => 'root',
		  CHROOT => 1,
		  PRIORITY => 0,
		  DIR => '/' });
	    return 0;
	}
    }

    if ($self->get_conf('BIN_NMU') || $self->get_conf('APPEND_TO_VERSION')) {
	$self->log_subsubsection("Hack binNMU version");
	$self->set('Pkg Fail Stage', "hack-binNMU");
	if (open( F, "<$dscdir/debian/changelog" )) {
	    my($firstline, $text);
	    $firstline = "";
	    $firstline = <F> while $firstline =~ /^$/;
	    { local($/); undef $/; $text = <F>; }
	    close( F );
	    $firstline =~ /^(\S+)\s+\((\S+)\)\s+([^;]+)\s*;\s*urgency=(\S+)\s*$/;
	    my ($name, $version, $dists, $urgent) = ($1, $2, $3, $4);
	    my $NMUversion = $self->get('Version');
	    chomp( my $date = `date -R` );
	    if (!open( F, ">$dscdir/debian/changelog" )) {
		$self->log("Can't open debian/changelog for binNMU hack: $!\n");
		return 0;
	    }
	    $dists = $self->get_conf('DISTRIBUTION');

	    print F "$name ($NMUversion) $dists; urgency=low\n\n";
	    if ($self->get_conf('APPEND_TO_VERSION')) {
		print F "  * Append ", $self->get_conf('APPEND_TO_VERSION'),
		    " to version number; no source changes\n";
	    }
	    if ($self->get_conf('BIN_NMU')) {
		print F "  * Binary-only non-maintainer upload for $arch; ",
		    "no source changes.\n";
		print F "  * ", join( "    ", split( "\n", $self->get_conf('BIN_NMU') )), "\n";
	    }
	    print F "\n";

	    print F " -- " . $self->get_conf('MAINTAINER_NAME') . "  $date\n\n";
	    print F $firstline, $text;
	    close( F );
	    $self->log("*** Created changelog entry for bin-NMU version $NMUversion\n");
	}
	else {
	    $self->log("Can't open debian/changelog -- no binNMU hack!\n");
	}
    }

    if (-f "$dscdir/debian/files") {
	local( *FILES );
	my @lines;
	open( FILES, "<$dscdir/debian/files" );
	chomp( @lines = <FILES> );
	close( FILES );
	@lines = map { my $ind = 76-length($_);
		       $ind = 0 if $ind < 0;
		       "│ $_".(" " x $ind). " │\n"; } @lines;

	$self->log_warning("After unpacking, there exists a file debian/files with the contents:\n");

	$self->log('┌', '─'x78, '┐', "\n");
	foreach (@lines) {
	    $self->log($_);
	}
	$self->log('└', '─'x78, '┘', "\n");

	$self->log_info("This should be reported as a bug.\n");
	$self->log_info("The file has been removed to avoid dpkg-genchanges errors.\n");

	unlink "$dscdir/debian/files";
    }

    $self->log_subsubsection("dpkg-buildpackage");
    $self->set('Build Start Time', time);
    $self->set('Pkg Fail Stage', "build");

    my $binopt = $self->get_conf('BUILD_SOURCE') ?
	$self->get_conf('FORCE_ORIG_SOURCE') ? "-sa" : "" :
	$self->get_conf('BUILD_ARCH_ALL') ?	"-b" : "-B";

    my $bdir = $self->get('Session')->strip_chroot_path($dscdir);
    if (-f "$self->{'Chroot Dir'}/etc/ld.so.conf" &&
	! -r "$self->{'Chroot Dir'}/etc/ld.so.conf") {
	$self->get('Session')->run_command(
	    { COMMAND => [$Sbuild::Sysconfig::programs{'CHMOD'},
			  'a+r', '/etc/ld.so.conf'],
	      USER => 'root',
	      CHROOT => 1,
	      PRIORITY => 0,
	      DIR => '/' });

	$self->log("ld.so.conf was not readable! Fixed.\n");
    }

    my $buildcmd = [];
    push (@{$buildcmd}, $self->get_conf('BUILD_ENV_CMND'))
	if (defined($self->get_conf('BUILD_ENV_CMND')) &&
	    $self->get_conf('BUILD_ENV_CMND'));
    push (@{$buildcmd}, 'dpkg-buildpackage');

    if (defined($self->get_conf('PGP_OPTIONS')) &&
	$self->get_conf('PGP_OPTIONS')) {
	if (ref($self->get_conf('PGP_OPTIONS')) eq 'ARRAY') {
	    push (@{$buildcmd}, @{$self->get_conf('PGP_OPTIONS')});
        } else {
	    push (@{$buildcmd}, $self->get_conf('PGP_OPTIONS'));
	}
    }

    if (defined($self->get_conf('SIGNING_OPTIONS')) &&
	$self->get_conf('SIGNING_OPTIONS')) {
	if (ref($self->get_conf('SIGNING_OPTIONS') eq 'ARRAY')) {
	    push (@{$buildcmd}, @{$self->get_conf('SIGNING_OPTIONS')});
        } else {
	    push (@{$buildcmd}, $self->get_conf('SIGNING_OPTIONS'));
	}
    }

    push (@{$buildcmd}, $binopt) if $binopt;
    push (@{$buildcmd}, "-r" . $self->get_conf('FAKEROOT'));

    if (defined($self->get_conf('DPKG_BUILDPACKAGE_USER_OPTIONS')) &&
	$self->get_conf('DPKG_BUILDPACKAGE_USER_OPTIONS')) {
	push (@{$buildcmd}, @{$self->get_conf('DPKG_BUILDPACKAGE_USER_OPTIONS')});
    }

    my $buildenv = {};
    $buildenv->{'PATH'} = $self->get_conf('PATH');
    $buildenv->{'LD_LIBRARY_PATH'} = $self->get_conf('LD_LIBRARY_PATH')
	if defined($self->get_conf('LD_LIBRARY_PATH'));

    my $command = {
	COMMAND => $buildcmd,
	ENV => $buildenv,
	USER => $self->get_conf('USERNAME'),
	SETSID => 1,
	CHROOT => 1,
	PRIORITY => 0,
	DIR => $bdir
    };

    my $pipe = $self->get('Session')->pipe_command($command);

    $self->set('Sub Task', "dpkg-buildpackage");

    # We must send the signal as root, because some subprocesses of
    # dpkg-buildpackage could run as root. So we have to use a shell
    # command to send the signal... but /bin/kill can't send to
    # process groups :-( So start another Perl :-)
    my $timeout = $self->get_conf('INDIVIDUAL_STALLED_PKG_TIMEOUT')->{$pkg} ||
	$self->get_conf('STALLED_PKG_TIMEOUT');
    $timeout *= 60;
    my $timed_out = 0;
    my(@timeout_times, @timeout_sigs, $last_time);

    local $SIG{'ALRM'} = sub {
	my $pid = $command->{'PID'};
	my $signal = ($timed_out > 0) ? "KILL" : "TERM";
	$self->get('Session')->run_command(
	    { COMMAND => ['perl',
			  '-e',
			  "kill( \"$signal\", -$pid )"],
	      USER => 'root',
	      CHROOT => 1,
	      PRIORITY => 0,
	      DIR => '/' });

	$timeout_times[$timed_out] = time - $last_time;
	$timeout_sigs[$timed_out] = $signal;
	$timed_out++;
	$timeout = 5*60; # only wait 5 minutes until next signal
    };

    alarm($timeout);
    while(<$pipe>) {
	alarm($timeout);
	$last_time = time;
	$self->log($_);
    }
    close($pipe);
    alarm(0);
    $rv = $?;

    my $i;
    for( $i = 0; $i < $timed_out; ++$i ) {
	$self->log("Build killed with signal " . $timeout_sigs[$i] .
	           " after " . int($timeout_times[$i]/60) .
	           " minutes of inactivity\n");
    }
    $self->set('Build End Time', time);
    $self->set('Pkg End Time', time);
    $self->write_stats('build-time',
		       $self->get('Build End Time')-$self->get('Build Start Time'));
    my $date = strftime("%Y%m%d-%H%M",localtime($self->get('Build End Time')));
    $self->log_sep();
    $self->log("Build finished at $date\n");

    my @space_files = ("$dscdir");
    if ($rv) {
	$self->log("FAILED [dpkg-buildpackage died]\n");
    } else {
	if (-r "$dscdir/debian/files" && $self->get('Chroot Build Dir')) {
	    my @files = $self->debian_files_list("$dscdir/debian/files");

	    foreach (@files) {
		if (! -f "$build_dir/$_") {
		    $self->log_error("Package claims to have built ".basename($_).", but did not.  This is a bug in the packaging.\n");
		    next;
		}
		if (/_all.u?deb$/ and not $self->get_conf('BUILD_ARCH_ALL')) {
		    $self->log_error("Package builds ".basename($_)." when binary-indep target is not called.  This is a bug in the packaging.\n");
		    unlink("$build_dir/$_");
		    next;
		}
	    }
	}

	$changes = $self->get('Package_SVersion') . "_$arch.changes";
	my @cfiles;
	if (-r "$build_dir/$changes") {
	    my(@do_dists, @saved_dists);
	    $self->log("\n$changes:\n");
	    open( F, "<$build_dir/$changes" );
	    my $sys_build_dir = $self->get_conf('BUILD_DIR');
	    if (open( F2, ">$sys_build_dir/$changes.new" )) {
		while( <F> ) {
		    if (/^Distribution:\s*(.*)\s*$/ and $self->get_conf('OVERRIDE_DISTRIBUTION')) {
			$self->log("Distribution: " . $self->get_conf('DISTRIBUTION') . "\n");
			print F2 "Distribution: " . $self->get_conf('DISTRIBUTION') . "\n";
		    }
		    else {
			print F2 $_;
			while (length $_ > 989)
			{
			    my $index = rindex($_,' ',989);
			    $self->log(substr ($_,0,$index) . "\n");
			    $_ = '        ' . substr ($_,$index+1);
			}
			$self->log($_);
			if (/^ [a-z0-9]{32}/) {
			    push(@cfiles, (split( /\s+/, $_ ))[5] );
			}
		    }
		}
		close( F2 );
		rename("$sys_build_dir/$changes.new", "$sys_build_dir/$changes")
		    or $self->log("$sys_build_dir/$changes.new could not be " .
		    "renamed to $sys_build_dir/$changes: $!\n");
		$self->set('Changes File', "$sys_build_dir/$changes");
		unlink("$build_dir/$changes")
		    if $build_dir;
	    }
	    else {
		$self->log("Cannot create $sys_build_dir/$changes.new: $!\n");
		$self->log("Distribution field may be wrong!!!\n");
		if ($build_dir) {
		    system "mv", "-f", "$build_dir/$changes", "."
			and $self->log_error("Could not move ".basename($_)." to .\n");
		}
	    }
	    close( F );
	}
	else {
	    $self->log("Can't find $changes -- can't dump info\n");
	}

	$self->log_subsection("Package contents");

	my @debcfiles = @cfiles;
	foreach (@debcfiles) {
	    my $deb = "$build_dir/$_";
	    next if $deb !~ /(\Q$arch\E|all)\.[\w\d.-]*$/;

	    $self->log_subsubsection("$_");
	    if (!open( PIPE, "dpkg --info $deb 2>&1 |" )) {
		$self->log("Can't spawn dpkg: $! -- can't dump info\n");
	    }
	    else {
		$self->log($_) while( <PIPE> );
		close( PIPE );
	    }
	    $self->log("\n");
	    if (!open( PIPE, "dpkg --contents $deb 2>&1 |" )) {
		$self->log("Can't spawn dpkg: $! -- can't dump info\n");
	    }
	    else {
		$self->log($_) while( <PIPE> );
		close( PIPE );
	    }
	    $self->log("\n");
	}

	foreach (@cfiles) {
	    push( @space_files, $self->get_conf('BUILD_DIR') . "/$_");
	    system "mv", "-f", "$build_dir/$_", $self->get_conf('BUILD_DIR')
		and $self->log_error("Could not move $_ to .\n");
	}
	$self->log_subsection("Finished");
	$self->log("Built successfully\n");
    }

    $self->check_watches();
    $self->check_space(@space_files);

    $self->log_sep();
    return $rv == 0 ? 1 : 0;
}

# Produce a hash suitable for ENV export
sub get_env ($$) {
    my $self = shift;
    my $prefix = shift;

    sub _env_loop ($$$$) {
	my ($env,$ref,$keysref,$prefix) = @_;

	foreach my $key (keys( %{ $keysref } )) {
	    my $value = $ref->get($key);
	    next if (!defined($value));
	    next if (ref($value));
	    my $name = "${prefix}${key}";
	    $name =~ s/ /_/g;
	    $env->{$name} = $value;
        }
    }

    my $envlist = {};
    _env_loop($envlist, $self, $self, $prefix);
    _env_loop($envlist, $self->get('Config'), $self->get('Config')->{'KEYS'}, "${prefix}CONF_");
    return $envlist;
}

sub merge_pkg_build_deps {
    my $self = shift;
    my $pkg = shift;
    my $depends = shift;
    my $dependsi = shift;
    my $conflicts = shift;
    my $conflictsi = shift;
    my (@l, $dep);

    $self->log("Build-Depends: $depends\n") if $depends;
    $self->log("Build-Depends-Indep: $dependsi\n") if $dependsi;
    $self->log("Build-Conflicts: $conflicts\n") if $conflicts;
    $self->log("Build-Conflicts-Indep: $conflictsi\n") if $conflictsi;

    $self->get('Dependencies')->{$pkg} = []
	if (!defined $self->get('Dependencies')->{$pkg});

    # Add gcc-snapshot as an override.
    if ($self->get_conf('GCC_SNAPSHOT')) {
	$dep->set('Package', "gcc-snapshot");
	$dep->set('Override', 1);
	push( @{$self->get('Dependencies')->{$pkg}}, $dep );
    }

    foreach $dep (@{$self->get('Dependencies')->{$pkg}}) {
	if ($dep->{'Override'}) {
	    $self->log("Added override: ",
	    (map { ($_->{'Neg'} ? "!" : "") .
		       $_->{'Package'} .
		       ($_->{'Rel'} ? " ($_->{'Rel'} $_->{'Version'})":"") }
	     scalar($dep), @{$dep->{'Alternatives'}}), "\n");
	    push( @l, $dep );
	}
    }

    $conflicts = join( ", ", map { "!$_" } split( /\s*,\s*/, $conflicts ));
    $conflictsi = join( ", ", map { "!$_" } split( /\s*,\s*/, $conflictsi ));

    my $deps = $depends . ", " . $conflicts;
    $deps .= ", " . $dependsi . ", " . $conflictsi
	if $self->get_conf('BUILD_ARCH_ALL');
    @{$self->get('Dependencies')->{$pkg}} = @l;
    debug("Merging pkg deps: $deps\n");
    my $parsed_pkg_deps = $self->parse_one_srcdep($pkg, $deps);
    push( @{$self->get('Dependencies')->{$pkg}}, @$parsed_pkg_deps );
}

sub get_altlist {
    my $self = shift;
    my $dep = shift;
    my %l;

    foreach (scalar($dep), @{$dep->{'Alternatives'}}) {
	$l{$_->{'Package'}} = 1 if !$_->{'Neg'};
    }
    return \%l;
}

sub is_superset {
    my $self = shift;
    my $l1 = shift;
    my $l2 = shift;

    foreach (keys %$l2) {
	return 0 if !exists $l1->{$_};
    }
    return 1;
}

sub read_build_essential {
    my $self = shift;
    my @essential;
    local (*F);

    if (open( F, "$self->{'Chroot Dir'}/usr/share/doc/build-essential/essential-packages-list" )) {
	while( <F> ) {
	    last if $_ eq "\n";
	}
	while( <F> ) {
	    chomp;
	    push( @essential, $_ ) if $_ !~ /^\s*$/;
	}
	close( F );
    }
    else {
	warn "Cannot open $self->{'Chroot Dir'}/usr/share/doc/build-essential/essential-packages-list: $!\n";
    }

    if (open( F, "$self->{'Chroot Dir'}/usr/share/doc/build-essential/list" )) {
	while( <F> ) {
	    last if $_ eq "BEGIN LIST OF PACKAGES\n";
	}
	while( <F> ) {
	    chomp;
	    last if $_ eq "END LIST OF PACKAGES";
	    next if /^\s/ || /^$/;
	    push( @essential, $_ );
	}
	close( F );
    }
    else {
	warn "Cannot open $self->{'Chroot Dir'}/usr/share/doc/build-essential/list: $!\n";
    }

    return join( ", ", @essential );
}

sub expand_dependencies {
    my $self = shift;
    my $dlist = shift;
    my (@to_check, @result, %seen, $check, $dep);

    foreach $dep (@$dlist) {
	next if $dep->{'Neg'} || $dep->{'Package'} =~ /^\*/;
	foreach (scalar($dep), @{$dep->{'Alternatives'}}) {
	    my $name = $_->{'Package'};
	    push( @to_check, $name );
	    $seen{$name} = 1;
	}
	push( @result, copy($dep) );
    }

    while( @to_check ) {
	my $deps = $self->get_dependencies(@to_check);
	my @check = @to_check;
	@to_check = ();
	foreach $check (@check) {
	    if (defined($deps->{$check})) {
		foreach (split( /\s*,\s*/, $deps->{$check} )) {
		    foreach (split( /\s*\|\s*/, $_ )) {
			my $pkg = (/^([^\s([]+)/)[0];
			if (!$seen{$pkg}) {
			    push( @to_check, $pkg );
			    push( @result, { Package => $pkg, Neg => 0 } );
			    $seen{$pkg} = 1;
			}
		    }
		}
	    }
	}
    }

    return \@result;
}

sub get_dependencies {
    my $self = shift;

    my %deps;

    my $pipe = $self->get('Session')->pipe_apt_command(
	{ COMMAND => [$self->get_conf('APT_CACHE'), 'show', @_],
	  USER => $self->get_conf('USERNAME'),
	  PRIORITY => 0,
	  DIR => '/' }) || die 'Can\'t start ' . $self->get_conf('APT_CACHE') . ": $!\n";

    local($/) = "";
    while( <$pipe> ) {
	my ($name, $dep, $predep);
	/^Package:\s*(.*)\s*$/mi and $name = $1;
	next if !$name || $deps{$name};
	/^Depends:\s*(.*)\s*$/mi and $dep = $1;
	/^Pre-Depends:\s*(.*)\s*$/mi and $predep = $1;
	$dep .= ", " if defined($dep) && $dep && defined($predep) && $predep;
	$dep .= $predep if defined($predep);
	$deps{$name} = $dep;
    }
    close($pipe);
    die $self->get_conf('APT_CACHE') . " exit status $?\n" if $?;

    return \%deps;
}

sub get_virtuals {
    my $self = shift;

    my $pipe = $self->get('Session')->pipe_apt_command(
	{ COMMAND => [$self->get_conf('APT_CACHE'), 'showpkg', @_],
	  USER => $self->get_conf('USERNAME'),
	  PRIORITY => 0,
	  DIR => '/' }) || die 'Can\'t start ' . $self->get_conf('APT_CACHE') . ": $!\n";

    my $name;
    my $in_rprov = 0;
    my %provided_by;
    while(<$pipe>) {
	if (/^Package:\s*(\S+)\s*$/) {
	    $name = $1;
	}
	elsif (/^Reverse Provides: $/) {
	    $in_rprov = 1;
	}
	elsif ($in_rprov && /^(\w+):\s/) {
	    $in_rprov = 0;
	}
	elsif ($in_rprov && /^(\S+)\s*\S+\s*$/) {
	    $provided_by{$name}->{$1} = 1;
	}
    }
    close($pipe);
    die $self->get_conf('APT_CACHE') . " exit status $?\n" if $?;

    return \%provided_by;
}

sub parse_one_srcdep {
    my $self = shift;
    my $pkg = shift;
    my $deps = shift;

    my @res;

    $deps =~ s/^\s*(.*)\s*$/$1/;
    foreach (split( /\s*,\s*/, $deps )) {
	my @l;
	my $override;
	if (/^\&/) {
	    $override = 1;
	    s/^\&\s+//;
	}
	my @alts = split( /\s*\|\s*/, $_ );
	my $neg_seen = 0;
	foreach (@alts) {
	    if (!/^([^\s([]+)\s*(\(\s*([<=>]+)\s*(\S+)\s*\))?(\s*\[([^]]+)\])?/) {
		$self->log_warning("syntax error in dependency '$_' of $pkg\n");
		next;
	    }
	    my( $dep, $rel, $relv, $archlist ) = ($1, $3, $4, $6);
	    if ($archlist) {
		$archlist =~ s/^\s*(.*)\s*$/$1/;
		my @archs = split( /\s+/, $archlist );
		my ($use_it, $ignore_it, $include) = (0, 0, 0);
		foreach (@archs) {
		    if (/^!/) {
			$ignore_it = 1 if Dpkg::Arch::debarch_is($self->get('Arch'), substr($_, 1));
		    }
		    else {
			$use_it = 1 if Dpkg::Arch::debarch_is($self->get('Arch'), $_);
			$include = 1;
		    }
		}
		$self->log_warning("inconsistent arch restriction on $pkg: $dep depedency\n")
		    if $ignore_it && $use_it;
		next if $ignore_it || ($include && !$use_it);
	    }
	    my $neg = 0;
	    if ($dep =~ /^!/) {
		$dep =~ s/^!\s*//;
		$neg = 1;
		$neg_seen = 1;
	    }
	    if ($conf::srcdep_over{$dep}) {
		if ($self->get_conf('VERBOSE')) {
		    $self->log("Replacing source dep $dep");
		    $self->log(" ($rel $relv)") if $relv;
		    $self->log(" with $conf::srcdep_over{$dep}[0]");
		    $self->log(" ($conf::srcdep_over{$dep}[1] $conf::srcdep_over{$dep}[2])")
			if $conf::srcdep_over{$dep}[1];
		    $self->log(".\n");
		}
		$dep = $conf::srcdep_over{$dep}[0];
		$rel = $conf::srcdep_over{$dep}[1];
		$relv = $conf::srcdep_over{$dep}[2];
	    }
	    my $h = { Package => $dep, Neg => $neg };
	    if ($rel && $relv) {
		$h->{'Rel'} = $rel;
		$h->{'Version'} = $relv;
	    }
	    $h->{'Override'} = $override if $override;
	    push( @l, $h );
	}
	if (@alts > 1 && $neg_seen) {
	    $self->log_warning("$pkg: alternatives with negative dependencies forbidden -- skipped\n");
	}
	elsif (@l) {
	    my $l = shift @l;
	    foreach (@l) {
		push( @{$l->{'Alternatives'}}, $_ );
	    }
	    push @res, $l;
	}
    }
    return \@res;
}

sub check_space {
    my $self = shift;
    my @files = @_;
    my $sum = 0;

    foreach (@files) {
	my $pipe = $self->get('Session')->pipe_command(
	    { COMMAND => [$Sbuild::Sysconfig::programs{'DU'}, '-k', '-s', $_],
	      USER => $self->get_conf('USERNAME'),
	      CHROOT => 0,
	      PRIORITY => 0,
	      DIR => '/'});

	if (!$pipe) {
	    $self->log("Cannot determine space needed (du failed): $!\n");
	    return;
	}
	while(<$pipe>) {
	    next if !/^(\d+)/;
	    $sum += $1;
	}
	close($pipe);
    }

    $self->set('This Time', $self->get('Pkg End Time') - $self->get('Pkg Start Time'));
    $self->get('This Time') = 0 if $self->get('This Time') < 0;
    $self->set('This Space', $sum);
}

# UNUSED
sub file_for_name {
    my $self = shift;
    my $name = shift;
    my @x = grep { /^\Q$name\E_/ } @_;
    return $x[0];
}

sub prepare_watches {
    my $self = shift;
    my $dependencies = shift;
    my @instd = @_;
    my(@dep_on, $dep, $pkg, $prg);

    @dep_on = @instd;
    foreach $dep (@$dependencies) {
	if ($dep->{'Neg'} && $dep->{'Package'} =~ /^needs-no-(\S+)/) {
	    push( @dep_on, $1 );
	}
	elsif ($dep->{'Package'} !~ /^\*/ && !$dep->{'Neg'}) {
	    foreach (scalar($dep), @{$dep->{'Alternatives'}}) {
		push( @dep_on, $_->{'Package'} );
	    }
	}
    }
    # init %this_watches to names of packages which have not been
    # installed as source dependencies
    $self->set('This Watches', {});
    foreach $pkg (keys %{$self->get_conf('WATCHES')}) {
	if (isin( $pkg, @dep_on )) {
	    debug("Excluding from watch: $pkg\n");
	    next;
	}
	foreach $prg (@{$self->get_conf('WATCHES')->{$pkg}}) {
	    # Add /usr/bin to programs without a path
	    $prg = "/usr/bin/$prg" if $prg !~ m,^/,;
	    $self->get('This Watches')->{"$self->{'Chroot Dir'}$prg"} = $pkg;
	    debug("Will watch for $prg ($pkg)\n");
	}
    }
}

sub check_watches {
    my $self = shift;
    my($prg, @st, %used);

    return if (!$self->get_conf('CHECK_WATCHES'));

    foreach $prg (keys %{$self->get('This Watches')}) {
	if (!(@st = stat( $prg ))) {
	    debug("Watch: $prg: stat failed\n");
	    next;
	}
	if ($st[8] > $self->get('Build Start Time')) {
	    my $pkg = $self->get('This Watches')->{$prg};
	    my $prg2 = $self->get('Session')->strip_chroot_path($prg);
	    push( @{$used{$pkg}}, $prg2 )
		if @{$self->get('Have DSC Build Deps')} ||
		!isin($pkg, @{$self->get_conf('IGNORE_WATCHES_NO_BUILD_DEPS')});
	}
	else {
	    debug("Watch: $prg: untouched\n");
	}
    }
    return if !%used;

    $self->log_warning("NOTE: Binaries from the following packages (access time changed) used\nwithout a source dependency:");

    foreach (keys %used) {
	$self->log("  $_: @{$used{$_}}\n");
    }
    $self->log("\n");
}

sub lock_file {
    my $self = shift;
    my $file = shift;
    my $for_srcdep = shift;
    my $lockfile = "$file.lock";
    my $try = 0;

  repeat:
    if (!sysopen( F, $lockfile, O_WRONLY|O_CREAT|O_TRUNC|O_EXCL, 0644 )){
	if ($! == EEXIST) {
	    # lock file exists, wait
	    goto repeat if !open( F, "<$lockfile" );
	    my $line = <F>;
	    my ($pid, $user);
	    close( F );
	    if ($line !~ /^(\d+)\s+([\w\d.-]+)$/) {
		$self->log_warning("Bad lock file contents ($lockfile) -- still trying\n");
	    }
	    else {
		($pid, $user) = ($1, $2);
		if (kill( 0, $pid ) == 0 && $! == ESRCH) {
		    # process doesn't exist anymore, remove stale lock
		    $self->log_warning("Removing stale lock file $lockfile ".
				       "(pid $pid, user $user)\n");
		    unlink( $lockfile );
		    goto repeat;
		}
	    }
	    ++$try;
	    if (!$for_srcdep && $try > $self->get_conf('MAX_LOCK_TRYS')) {
		$self->log_warning("Lockfile $lockfile still present after " .
				   $self->get_conf('MAX_LOCK_TRYS') *
				   $self->get_conf('LOCK_INTERVAL') .
				   " seconds -- giving up\n");
		return;
	    }
	    $self->log("Another sbuild process ($pid by $user) is currently installing or removing packages -- waiting...\n")
		if $for_srcdep && $try == 1;
	    sleep $self->get_conf('LOCK_INTERVAL');
	    goto repeat;
	}
	$self->log_warning("Can't create lock file $lockfile: $!\n");
    }

    my $username = $self->get_conf('USERNAME');
    F->print("$$ $username\n");
    F->close();
}

sub unlock_file {
    my $self = shift;
    my $file = shift;
    my $lockfile = "$file.lock";

    unlink( $lockfile );
}

sub write_stats {
    my $self = shift;

    return if (!$self->get_conf('BATCH_MODE'));

    my $stats_dir = $self->get_conf('STATS_DIR');

    return if not defined $stats_dir;

    if (! -d $stats_dir &&
	!mkdir $stats_dir) {
	$self->log_warning("Could not create $stats_dir: $!\n");
	return;
    }

    my ($cat, $val) = @_;
    local( *F );

    $self->lock_file($stats_dir, 0);
    open( F, ">>$stats_dir/$cat" );
    print F "$val\n";
    close( F );
    $self->unlock_file($stats_dir);
}

sub debian_files_list {
    my $self = shift;
    my $files = shift;

    my @list;

    debug("Parsing $files\n");

    if (-r $files && open( FILES, "<$files" )) {
	while (<FILES>) {
	    chomp;
	    my $f = (split( /\s+/, $_ ))[0];
	    push( @list, "$f" );
	    debug("  $f\n");
	}
	close( FILES ) or $self->log("Failed to close $files\n") && return 1;
    }

    return @list;
}


# This subroutine strips the epoch from a Debian package version.
sub strip_epoch {
    my $self = shift;
    my $version = shift;
    $version =~ s/^\d+?://;
    return $version;
}

# Figure out chroot architecture
sub chroot_arch {
    my $self = shift;

    my $pipe = $self->get('Session')->pipe_command(
	{ COMMAND => [$self->get_conf('DPKG'),
		      '--print-architecture'],
	  USER => $self->get_conf('USERNAME'),
	  CHROOT => 1,
	  PRIORITY => 0,
	  DIR => '/' }) || return undef;

    chomp(my $chroot_arch = <$pipe>);
    close($pipe);

    die "Can't determine architecture of chroot: $!\n"
	if ($? || !defined($chroot_arch));

    return $chroot_arch;
}

sub open_build_log {
    my $self = shift;

    my $date = strftime("%Y%m%d-%H%M", localtime($self->get('Pkg Start Time')));

    my $filename = $self->get_conf('LOG_DIR') . '/' .
	$self->get('Package_SVersion') . '-' .
	$self->get('Arch') .
	"-$date";

    my $PLOG;

    my $pid;
    ($pid = open($PLOG, "|-"));
    if (!defined $pid) {
	warn "Cannot open pipe to '$filename': $!\n";
    } elsif ($pid == 0) {
	$SIG{'INT'} = 'IGNORE';
	$SIG{'TERM'} = 'IGNORE';
	$SIG{'QUIT'} = 'IGNORE';
	$SIG{'PIPE'} = 'IGNORE';

	if (!$self->get_conf('NOLOG') &&
	    $self->get_conf('LOG_DIR_AVAILABLE')) {
	    open( CPLOG, ">$filename" ) or
		die "Can't open logfile $filename: $!\n";
	    CPLOG->autoflush(1);
	    $saved_stdout->autoflush(1);

	    # Create 'current' symlinks
	    if ($self->get_conf('SBUILD_MODE') eq 'buildd') {
		$self->log_symlink($filename,
				   $self->get_conf('BUILD_DIR') . '/current-' .
				   $self->get_conf('DISTRIBUTION'));
	    } else {
		$self->log_symlink($filename,
				   $self->get_conf('BUILD_DIR') . '/' .
				   $self->get('Package_SVersion') . '_' .
				   $self->get('Arch') . '.build');
	    }
	}

	# Cache vars to avoid repeated hash lookups.
	my $nolog = $self->get_conf('NOLOG');
	my $log = $self->get_conf('LOG_DIR_AVAILABLE');
	my $verbose = $self->get_conf('VERBOSE');

	while (<STDIN>) {
	    if ($nolog) {
		print $saved_stdout $_;
		# Manual flushing due to Perl 5.10 bug.  Should autoflush.
		$saved_stdout->flush();
	    } else {
		if ($log) {
		    print CPLOG $_;
		}
		if ($verbose) {
		    print $saved_stdout $_;
		    # Manual flushing due to Perl 5.10 bug.  Should autoflush.
		    $saved_stdout->flush();
		}
	    }
	}

	close CPLOG;
	exit 0;
    }

    $PLOG->autoflush(1);
    $self->set('Log File', $filename);
    $self->set('Log Stream', $PLOG);

    my $hostname = $self->get_conf('HOSTNAME');
    $self->log("sbuild (Debian sbuild) $version ($release_date) on $hostname\n");

    my $head1 = $self->get('Package') . ' ' . $self->get('Version') .
	' (' . $self->get('Arch') . ') ';
    my $head2 = strftime("%d %b %Y %H:%M",
			 localtime($self->get('Pkg Start Time')));
    my $head = $head1 . ' ' x (80 - 4 - length($head1) - length($head2)) .
	$head2;
    $self->log_section($head);

    $self->log("Package: " . $self->get('Package') . "\n");
    $self->log("Version: " . $self->get('Version') . "\n");
    $self->log("Source Version: " . $self->get('OVersion') . "\n");
    $self->log("Architecture: " . $self->get('Arch') . "\n");
    $self->log("Chroot Build Dir: " . $self->get('Chroot Build Dir') . "\n");
    $self->log("Start Time: " . strftime("%Y%m%d-%H%M", localtime($self->get('Pkg Start Time'))) . "\n");
}

sub close_build_log {
    my $self = shift;

    my $time = $self->get('Pkg End Time');
    if ($time == 0) {
        $time = time;
    }
    my $date = strftime("%Y%m%d-%H%M", localtime($time));

    if ($self->get_status() eq "successful") {
	$self->add_time_entry($self->get('Package_Version'), $self->get('This Time'));
	$self->add_space_entry($self->get('Package_Version'), $self->get('This Space'));
    }

    $self->log_sep();
    $self->log("Finished at ${date}\n");

    my $hours = int($self->get('This Time')/3600);
    my $minutes = int(($self->get('This Time')%3600)/60),
    my $seconds = int($self->get('This Time')%60),
    my $space = $self->get('This Space');

    $self->log(sprintf("Build needed %02d:%02d:%02d, %dk disc space\n",
	       $hours, $minutes, $seconds, $space));

    my $filename = $self->get('Log File');

    # Only report success or failure
    if ($self->get_status() ne "successful") {
	$self->set_status('failed');
    }

    my $subject = "Log for " . $self->get_status() .
	" build of " . $self->get('Package_Version');
    if ($self->get('Arch')) {
	$subject .= " on " . $self->get('Arch');
    }
    if ($self->get_conf('ARCHIVE')) {
	$subject .= " (" . $self->get_conf('ARCHIVE') . "/" . $self->get_conf('DISTRIBUTION') . ")";
    }
    else {
	    $subject .= " (dist=" . $self->get_conf('DISTRIBUTION') . ")";
    }
    send_build_log($self->get('Config'), $self->get_conf('MAILTO'), $subject, $filename)
	if (defined($filename) && -f $filename &&
	    $self->get_conf('MAILTO'));

    $self->set('Log File', undef);
    if (defined($self->get('Log Stream'))) {
	$self->get('Log Stream')->close(); # Close child logger process
	$self->set('Log Stream', undef);
    }
}

sub log_symlink {
    my $self = shift;
    my $log = shift;
    my $dest = shift;

    unlink $dest; # Don't return on failure, since the symlink will fail.
    symlink $log, $dest;
}

sub add_time_entry {
    my $self = shift;
    my $pkg = shift;
    my $t = shift;

    return if !$self->get_conf('AVG_TIME_DB');
    my %db;
    if (!tie %db, 'GDBM_File', $self->get_conf('AVG_TIME_DB'), GDBM_WRCREAT, 0664) {
	$self->log("Can't open average time db " . $self->get_conf('AVG_TIME_DB') . "\n");
	return;
    }
    $pkg =~ s/_.*//;

    if (exists $db{$pkg}) {
	my @times = split( /\s+/, $db{$pkg} );
	push( @times, $t );
	my $sum = 0;
	foreach (@times[1..$#times]) { $sum += $_; }
	$times[0] = $sum / (@times-1);
	$db{$pkg} = join( ' ', @times );
    }
    else {
	$db{$pkg} = "$t $t";
    }
    untie %db;
}

sub add_space_entry {
    my $self = shift;
    my $pkg = shift;
    my $space = shift;

    my $keepvals = 4;

    return if !$self->get_conf('AVG_SPACE_DB') || $space == 0;
    my %db;
    if (!tie %db, 'GDBM_File', $self->get_conf('AVG_SPACE_DB'), &GDBM_WRCREAT, 0664) {
	$self->log("Can't open average space db " . $self->get_conf('AVG_SPACE_DB') . "\n");
	return;
    }
    $pkg =~ s/_.*//;

    if (exists $db{$pkg}) {
	my @values = split( /\s+/, $db{$pkg} );
	shift @values;
	unshift( @values, $space );
	pop @values if @values > $keepvals;
	my ($sum, $n, $weight, $i) = (0, 0, scalar(@values));
	for( $i = 0; $i < @values; ++$i) {
	    $sum += $values[$i] * $weight;
	    $n += $weight;
	}
	unshift( @values, $sum/$n );
	$db{$pkg} = join( ' ', @values );
    }
    else {
	$db{$pkg} = "$space $space";
    }
    untie %db;
}

sub log_section {
    my $self = shift;
    my $section = shift;

    $self->log("\n");
    $self->log('╔', '═' x 78, '╗', "\n");
    $self->log('║', " $section ", ' ' x (80 - length($section) - 4), '║', "\n");
    $self->log('╚', '═' x 78, '╝', "\n\n");
}

sub log_subsection {
    my $self = shift;
    my $section = shift;

    $self->log("\n");
    $self->log('┌', '─' x 78, '┐', "\n");
    $self->log('│', " $section ", ' ' x (80 - length($section) - 4), '│', "\n");
    $self->log('└', '─' x 78, '┘', "\n\n");
}

sub log_subsubsection {
    my $self = shift;
    my $section = shift;

    $self->log("\n");
    $self->log("$section\n");
    $self->log('─' x (length($section)), "\n\n");
}

sub log_sep {
    my $self = shift;

    $self->log('─' x 80, "\n");
}

1;<|MERGE_RESOLUTION|>--- conflicted
+++ resolved
@@ -34,11 +34,8 @@
 use GDBM_File;
 use File::Copy qw(); # copy is already exported from Sbuild, so don't export
 		     # anything.
-<<<<<<< HEAD
 use Cwd qw(:DEFAULT abs_path);
-=======
 use Dpkg::Arch;
->>>>>>> c62a210e
 
 use Sbuild qw($devnull binNMU_version version_compare split_version copy isin send_build_log debug df);
 use Sbuild::Base;
@@ -71,8 +68,6 @@
     my $self = $class->SUPER::new($conf);
     bless($self, $class);
 
-<<<<<<< HEAD
-=======
     # DSC, package and version information:
     $self->set_dsc($dsc);
     my $ver = $self->get('DSC Base');
@@ -97,7 +92,6 @@
     debug("Download = " . $self->get('Download') . "\n");
     debug("Invalid Source = " . $self->get('Invalid Source') . "\n");
 
->>>>>>> c62a210e
     $self->set('Arch', undef);
     $self->set('Chroot Dir', '');
     $self->set('Chroot Build Dir', '');
@@ -121,43 +115,6 @@
     $self->set('Have DSC Build Deps', []);
     $self->set('Log File', undef);
     $self->set('Log Stream', undef);
-    $self->set('Debian Source Dir', undef);
-
-    my $host = Sbuild::ChrootRoot->new($self->get('Config'));
-    $self->set('Host', $host);
-
-    # DSC, package and version information:
-    $self->set_dsc($dsc);
-    my $ver = $self->get('DSC Base');
-    $ver =~ s/\.dsc$//;
-    # Note, will be overwritten by Version: in DSC.
-    $self->set_version($ver);
-
-    # Do we need to download?
-    $self->set('Download', 0);
-    $self->set('Download', 1)
-	if (!($self->get('DSC Base') =~ m/\.dsc$/) || # Use apt to download
-	    check_url($self->get('DSC')) || # Valid URL
-	    ($self->get('Debian Source Dir'))); # Debianized source directory
-
-    # Can sources be obtained?
-    $self->set('Invalid Source', 0);
-    $self->set('Invalid Source', 1)
-	if ((!$self->get('Download')) ||
-	    (!($self->get('DSC Base') =~ m/\.dsc$/) && # Use apt to download
-	     $self->get('DSC') ne $self->get('Package_OVersion')) ||
-	    (!defined $self->get('Version')));
-
-    # Output certain values for debugging purposes
-    foreach ('DSC', 'Source Dir', 'DSC Base', 'DSC File', 'DSC Dir',
-             'Package_Version', 'Package_OVersion',
-             'Package_OSVersion', 'Package_SVersion', 'Package',
-             'Version', 'OVersion', 'OSVersion', 'SVersion',
-             'VersionEpoch', 'VersionUpstream', 'VersionDebian',
-             'Download', 'Invalid Source') {
-      my $val = $self->get($_);
-      debug("$_ = " . $val . "\n") if defined($val);
-    }
 
     return $self;
 }
@@ -298,8 +255,6 @@
 
 sub run {
     my $self = shift;
-
-    $self->get('Host')->set('Log Stream', $self->get('Log Stream'));
 
     $self->set_status('building');
 
@@ -495,22 +450,14 @@
 	$self->log_warning($msg);
     }
 
-<<<<<<< HEAD
     # Run specified chroot setup commands
     $self->run_external_commands("chroot-setup-commands",
 	$self->get_conf('LOG_EXTERNAL_COMMAND_OUTPUT'),
 	$self->get_conf('LOG_EXTERNAL_COMMAND_ERROR'));
 
-    $self->set('Pkg Fail Stage', 'install-deps');
-    if ($self->get_conf('BUILD_DEP_RESOLVER') eq "aptitude") {
-	$self->set('Dependency Resolver', Sbuild::AptitudeBuildDepSatisfier->new($self));
-    } else {
-	$self->set('Dependency Resolver', Sbuild::InternalBuildDepSatisfier->new($self));
-=======
     $self->set('Pkg Fail Stage', 'install-core');
     if (!$self->install_core()) {
 	goto cleanup_packages;
->>>>>>> c62a210e
     }
 
     $self->set('Pkg Fail Stage', 'install-essential');
@@ -575,14 +522,10 @@
 	    $self->log("Not removing build depends: as requested\n");
 	}
     }
-<<<<<<< HEAD
-    $self->get('Dependency Resolver') && $self->get('Dependency Resolver')->remove_srcdep_lock_file();
-=======
 
     # Remove srcdep lock files (once per install_deps invocation).
     $resolver->remove_srcdep_lock_file();
     $resolver->remove_srcdep_lock_file();
->>>>>>> c62a210e
 
   cleanup_close:
     $resolver->remove_srcdep_lock_file();
