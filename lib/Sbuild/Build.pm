#
# Build.pm: build library for sbuild
# Copyright © 2005      Ryan Murray <rmurray@debian.org>
# Copyright © 2005-2008 Roger Leigh <rleigh@debian.org>
# Copyright © 2008      Simon McVittie <smcv@debian.org>
#
# This program is free software: you can redistribute it and/or modify
# it under the terms of the GNU General Public License as published by
# the Free Software Foundation, either version 2 of the License, or
# (at your option) any later version.
#
# This program is distributed in the hope that it will be useful, but
# WITHOUT ANY WARRANTY; without even the implied warranty of
# MERCHANTABILITY or FITNESS FOR A PARTICULAR PURPOSE.  See the GNU
# General Public License for more details.
#
# You should have received a copy of the GNU General Public License
# along with this program.  If not, see
# <http://www.gnu.org/licenses/>.
#
#######################################################################

package Sbuild::Build;

use strict;
use warnings;

use POSIX;
use Errno qw(:POSIX);
use Fcntl;
use File::Basename qw(basename dirname);
use File::Temp qw(tempdir);
use FileHandle;
use GDBM_File;
use File::Copy qw(); # copy is already exported from Sbuild, so don't export
		     # anything.

use Sbuild qw($devnull binNMU_version version_compare split_version copy isin send_mail debug df);
use Sbuild::Base;
use Sbuild::ChrootSetup qw(clean update upgrade distupgrade);
use Sbuild::ChrootInfoSchroot;
use Sbuild::ChrootInfoSudo;
use Sbuild::Sysconfig qw($version $release_date);
use Sbuild::Conf;
use Sbuild::LogBase qw($saved_stdout);
use Sbuild::Sysconfig;
use Sbuild::Utility qw(check_url download parse_file);
use Sbuild::AptitudeBuildDepSatisfier;
use Sbuild::InternalBuildDepSatisfier;

BEGIN {
    use Exporter ();
    our (@ISA, @EXPORT);

    @ISA = qw(Exporter Sbuild::Base);

    @EXPORT = qw();
}

sub new {
    my $class = shift;
    my $dsc = shift;
    my $conf = shift;

    my $self = $class->SUPER::new($conf);
    bless($self, $class);

    # DSC, package and version information:
    $self->set_dsc($dsc);
    my $ver = $self->get('DSC Base');
    $ver =~ s/\.dsc$//;
    # Note, will be overwritten by Version: in DSC.
    $self->set_version($ver);

    # Do we need to download?
    $self->set('Download', 0);
    $self->set('Download', 1)
	if (!($self->get('DSC Base') =~ m/\.dsc$/) || # Use apt to download
	    check_url($self->get('DSC'))); # Valid URL

    # Can sources be obtained?
    $self->set('Invalid Source', 0);
    $self->set('Invalid Source', 1)
	if ((!$self->get('Download')) ||
	    (!($self->get('DSC Base') =~ m/\.dsc$/) && # Use apt to download
	     $self->get('DSC') ne $self->get('Package_OVersion')) ||
	    (!defined $self->get('Version')));

    debug("DSC = " . $self->get('DSC') . "\n");
    debug("Source Dir = " . $self->get('Source Dir') . "\n");
    debug("DSC Base = " . $self->get('DSC Base') . "\n");
    debug("DSC File = " . $self->get('DSC File') . "\n");
    debug("DSC Dir = " . $self->get('DSC Dir') . "\n");
    debug("Package_Version = " . $self->get('Package_Version') . "\n");
    debug("Package_OVersion = " . $self->get('Package_OVersion') . "\n");
    debug("Package_OSVersion = " . $self->get('Package_OSVersion') . "\n");
    debug("Package_SVersion = " . $self->get('Package_SVersion') . "\n");
    debug("Package = " . $self->get('Package') . "\n");
    debug("Version = " . $self->get('Version') . "\n");
    debug("OVersion = " . $self->get('OVersion') . "\n");
    debug("OSVersion = " . $self->get('OSVersion') . "\n");
    debug("SVersion = " . $self->get('SVersion') . "\n");
    debug("VersionEpoch = " . $self->get('VersionEpoch') . "\n");
    debug("VersionUpstream = " . $self->get('VersionUpstream') . "\n");
    debug("VersionDebian = " . $self->get('VersionDebian') . "\n");
    debug("Download = " . $self->get('Download') . "\n");
    debug("Invalid Source = " . $self->get('Invalid Source') . "\n");

    $self->set('Arch', undef);
    $self->set('Chroot Dir', '');
    $self->set('Chroot Build Dir', '');
    $self->set('Max Lock Trys', 120);
    $self->set('Lock Interval', 5);
    $self->set('Srcdep Lock Count', 0);
    $self->set('Pkg Status', 'pending');
    $self->set('Pkg Status Trigger', undef);
    $self->set('Pkg Start Time', 0);
    $self->set('Pkg End Time', 0);
    $self->set('Pkg Fail Stage', 0);
    $self->set('Build Start Time', 0);
    $self->set('Build End Time', 0);
    $self->set('This Time', 0);
    $self->set('This Space', 0);
    $self->set('This Watches', {});
    $self->set('Toolchain Packages', []);
    $self->set('Sub Task', 'initialisation');
    $self->set('Session', undef);
    $self->set('Additional Deps', []);
    $self->set('Dependency Resolver', undef);
    $self->set('Dependencies', {});
    $self->set('Have DSC Build Deps', []);
    $self->set('Log File', undef);
    $self->set('Log Stream', undef);

    return $self;
}

sub set_dsc {
    my $self = shift;
    my $dsc = shift;

    debug("Setting DSC: $dsc\n");

    $self->set('DSC', $dsc);
    $self->set('Source Dir', dirname($dsc));

    $self->set('DSC Base', basename($dsc));
}

sub set_version {
    my $self = shift;
    my $pkgv = shift;

    debug("Setting package version: $pkgv\n");

    my ($pkg, $version) = split /_/, $pkgv;
    # Original version (no binNMU or other addition)
    my $oversion = $version;
    # Original version with stripped epoch
    (my $osversion = $version) =~ s/^\d+://;

    # Add binNMU to version if needed.
    if ($self->get_conf('BIN_NMU') || $self->get_conf('APPEND_TO_VERSION')) {
	$version = binNMU_version($version, $self->get_conf('BIN_NMU_VERSION'),
	    $self->get_conf('APPEND_TO_VERSION'));
    }

    # Version with binNMU or other additions and stripped epoch
    (my $sversion = $version) =~ s/^\d+://;

    my ($epoch, $uversion, $dversion) = split_version($version);

    $self->set('Package', $pkg);
    $self->set('Version', $version);
    $self->set('Package_Version', "${pkg}_$version");
    $self->set('Package_OVersion', "${pkg}_$oversion");
    $self->set('Package_OSVersion', "${pkg}_$osversion");
    $self->set('Package_SVersion', "${pkg}_$sversion");
    $self->set('OVersion', $oversion);
    $self->set('OSVersion', $osversion);
    $self->set('SVersion', $sversion);
    $self->set('VersionEpoch', $epoch);
    $self->set('VersionUpstream', $uversion);
    $self->set('VersionDebian', $dversion);
    $self->set('DSC File', "${pkg}_${osversion}.dsc");
    $self->set('DSC Dir', "${pkg}-${uversion}");
}

sub set_status {
    my $self = shift;
    my $status = shift;

    $self->set('Pkg Status', $status);
    if (defined($self->get('Pkg Status Trigger'))) {
	$self->get('Pkg Status Trigger')->($self, $status);
    }
}

sub run {
    my $self = shift;

    $self->set_status('building');

    $self->set('Pkg Start Time', time);

    my $dist = $self->get_conf('DISTRIBUTION');
    if (!defined($dist) || !$dist) {
	$self->log("No distribution defined\n");
	goto cleanup_skip;
    }

    if ($self->get('Invalid Source')) {
	$self->log("Invalid source: " . $self->get('DSC') . "\n");
	$self->log("Skipping " . $self->get('Package') . " \n");
	$self->set_status('failed');
	goto cleanup_skip;
    }

    my $chroot_info;
    if ($self->get_conf('CHROOT_MODE') eq 'schroot') {
	$chroot_info = Sbuild::ChrootInfoSchroot->new($self->get('Config'));
    } else {
	$chroot_info = Sbuild::ChrootInfoSudo->new($self->get('Config'));
    }

    my $session = $chroot_info->create($self->get_conf('DISTRIBUTION'),
				       $self->get_conf('CHROOT'),
				       $self->get_conf('ARCH'));

    if (!$session->begin_session()) {
	$self->log("Error creating chroot session: skipping " .
		   $self->get('Package') . "\n");
	$self->set_status('failed');
	goto cleanup_close;
    }

    $self->set('Session', $session);
    $self->set('Arch', $self->chroot_arch());

    $self->set('Chroot Dir', $session->get('Location'));
    $self->set('Chroot Build Dir',
	       tempdir($self->get_conf('USERNAME') . '-' .
		       $self->get('Package_SVersion') . '-' .
		       $self->get('Arch') . '-XXXXXX',
		       DIR => $session->get('Build Location')));
    # TODO: Don't hack the build location in; add a means to customise
    # the chroot directly.
    $session->set('Build Location', $self->get('Chroot Build Dir'));

    # TODO: Get package name from build object
    if (!$self->open_build_log()) {
	goto cleanup_close;
    }

    # Needed so chroot commands log to build log
    $session->set('Log Stream', $self->get('Log Stream'));

    # Chroot execution defaults
    my $chroot_defaults = $session->get('Defaults');
    $chroot_defaults->{'DIR'} =
	$session->strip_chroot_path($session->get('Build Location'));
    $chroot_defaults->{'STREAMIN'} = $devnull;
    $chroot_defaults->{'STREAMOUT'} = $self->get('Log Stream');
    $chroot_defaults->{'STREAMERR'} = $self->get('Log Stream');
    $chroot_defaults->{'ENV'}->{'LC_ALL'} = 'POSIX';
    $chroot_defaults->{'ENV'}->{'SHELL'} = $Sbuild::Sysconfig::programs{'SHELL'};

    $self->set('Session', $session);

    # Set up debconf selections.
    my $pipe = $session->pipe_command(
	{ COMMAND => ['/usr/bin/debconf-set-selections'],
	  PIPE => 'out',
	  USER => 'root',
	  CHROOT => 1,
	  PRIORITY => 0,
	  DIR => '/' });

    if (!$pipe) {
	warn "Cannot open pipe: $!\n";
    } else {
	foreach my $selection ('man-db man-db/auto-update boolean false') {
	    print $pipe "$selection\n";
	}
	close($pipe);
	if ($?) {
	    $self->log('debconf-set-selections failed\n');
	}
    }

    $self->set('Additional Deps', []);

    # Clean APT cache.
    $self->set('Pkg Fail Stage', 'apt-get-clean');
    if ($self->get_conf('APT_CLEAN')) {
	if (clean($session, $self->get('Config'))) {
	    # Since apt-clean was requested specifically, fail on
	    # error when not in buildd mode.
	    $self->log("apt-get clean failed\n");
	    if ($self->get_conf('SBUILD_MODE') ne 'buildd') {
		$self->set_status('failed');
		goto cleanup_close;
	    }
	}
    }

    # Update APT cache.
    $self->set('Pkg Fail Stage', 'apt-get-update');
    if ($self->get_conf('APT_UPDATE')) {
	if (update($session, $self->get('Config'))) {
	    # Since apt-update was requested specifically, fail on
	    # error when not in buildd mode.
	    $self->log("apt-get update failed\n");
	    $self->set_status('failed');
	    goto cleanup_close;
	}
    }

    # Upgrade using APT.
    if ($self->get_conf('APT_DISTUPGRADE')) {
	$self->set('Pkg Fail Stage', 'apt-get-distupgrade');
	if ($self->get_conf('APT_DISTUPGRADE')) {
	    if (distupgrade($session, $self->get('Config'))) {
		# Since apt-distupgrade was requested specifically, fail on
		# error when not in buildd mode.
		$self->log("apt-get dist-upgrade failed\n");
		if ($self->get_conf('SBUILD_MODE') ne 'buildd') {
		    $self->set_status('failed');
		    goto cleanup_close;
		}
	    }
	}
    } elsif ($self->get_conf('APT_UPGRADE')) {
	$self->set('Pkg Fail Stage', 'apt-get-upgrade');
	if ($self->get_conf('APT_UPGRADE')) {
	    if (upgrade($session, $self->get('Config'))) {
		# Since apt-upgrade was requested specifically, fail on
		# error when not in buildd mode.
		$self->log("apt-get upgrade failed\n");
		if ($self->get_conf('SBUILD_MODE') ne 'buildd') {
		    $self->set_status('failed');
		    goto cleanup_close;
		}
	    }
	}
    }

    $self->set('Pkg Fail Stage', 'fetch-src');
    if (!$self->fetch_source_files()) {
	goto cleanup_packages;
    }

    # Run setup-hook before processing deps and build
    if ($self->get_conf('CHROOT_SETUP_SCRIPT')) {
	$session->run_command(
	    { COMMAND => [$self->get_conf('CHROOT_SETUP_SCRIPT')],
	      ENV => $self->get_env('SBUILD_BUILD_'),
	      USER => "root",
	      PRIORITY => 0,
	      CHROOT => 1 });
	if ($?) {
	    $self->log("setup-hook failed\n");
	    $self->set_status('failed');
	    goto cleanup_packages;
	}
    }

    $self->set('Pkg Fail Stage', 'install-deps');
    if ($self->get_conf('BUILD_DEP_RESOLVER') eq "aptitude") {
	$self->set('Dependency Resolver', Sbuild::AptitudeBuildDepSatisfier->new($self));
    } else {
	$self->set('Dependency Resolver', Sbuild::InternalBuildDepSatisfier->new($self));
    }
    if (!$self->get('Dependency Resolver')->install_deps()) {
	$self->log("Source-dependencies not satisfied; skipping " .
		   $self->get('Package') . "\n");
	goto cleanup_packages;
    }

    if ($self->build()) {
	$self->set_status('successful');
    } else {
	$self->set_status('failed');
    }

  cleanup_packages:
    if (defined ($session->get('Session Purged')) &&
	$session->get('Session Purged') == 1) {
	$self->log("Not removing build depends: cloned chroot in use\n");
    } else {
	if ($self->get_conf('PURGE_BUILD_DEPS') eq 'always' ||
	    ($self->get_conf('PURGE_BUILD_DEPS') eq 'successful' &&
	     $self->get_status() eq 'successful')) {
	    $self->get('Dependency Resolver') && $self->get('Dependency Resolver')->uninstall_deps();
	} else {
	    $self->log("Not removing build depends: as requested\n");
	}
    }
    $self->get('Dependency Resolver') && $self->get('Dependency Resolver')->remove_srcdep_lock_file();
  cleanup_close:
    $session->end_session();
    $session = undef;
    $self->set('Session', $session);

    $self->close_build_log();

  cleanup_skip:
}

# sub get_package_status {
#     my $self = shift;

#     return $self->get('Package Status');
# }
# sub set_package_status {
#     my $self = shift;
#     my $status = shift;

#     return $self->set('Package Status', $status);
# }

sub fetch_source_files {
    my $self = shift;

    my $dir = $self->get('Source Dir');
    my $dsc = $self->get('DSC File');
    my $build_dir = $self->get('Chroot Build Dir');
    my $pkg = $self->get('Package');
    my $ver = $self->get('OVersion');
    my $arch = $self->get('Arch');

    my ($files, @other_files, $dscarchs, $dscpkg, $dscver, @fetched);

    my $build_depends = "";
    my $build_depends_indep = "";
    my $build_conflicts = "";
    my $build_conflicts_indep = "";
    local( *F );

    $self->set('Have DSC Build Deps', []);

    $self->log_subsection("Fetch source files");

    if (!defined($self->get('Package')) ||
	!defined($self->get('OVersion')) ||
	!defined($self->get('Source Dir'))) {
	$self->log("Invalid source: $self->get('DSC')\n");
	return 0;
    }

    if ($self->get('DSC Base') =~ m/\.dsc$/) {
	# Work with a .dsc file.
	# $file is the name of the downloaded dsc file written in a tempfile.
	my $file;
	$file = download($self->get('DSC')) or
	    $self->log_error("Could not download " . $self->get('DSC')) and
	    return 0;
	my @cwd_files = $self->dsc_files($file);
	if (-f "$dir/$dsc") {
	    # Copy the local source files into the build directory.
	    $self->log_subsubsection("Local sources");
	    $self->log("$dsc exists in $dir; copying to chroot\n");
	    if (! File::Copy::copy("$dir/$dsc", "$build_dir")) {
		$self->log_error("Could not copy $dir/$dsc to $build_dir\n");
		return 0;
	    }
	    push(@fetched, "$build_dir/$dsc");
	    foreach (@cwd_files) {
		if (! File::Copy::copy("$dir/$_", "$build_dir")) {
		    $self->log_error("Could not copy $dir/$_ to $build_dir\n");
		    return 0;
		}
		push(@fetched, "$build_dir/$_");
	    }
	} else {
	    # Copy the remote source files into the build directory.
	    $self->log_subsubsection("Remote sources");
	    $self->log("Downloading source files from $dir.\n");
	    if (! File::Copy::copy("$file", "$build_dir/" . $self->get('DSC File'))) {
		$self->log_error("Could not copy downloaded file $file to $build_dir\n");
		return 0;
	    }
	    push(@fetched, "$build_dir/" . $self->get('DSC File'));
	    foreach (@cwd_files) {
		download("$dir/$_", "$build_dir/$_") or
		    $self->log_error("Could not download $dir/$_") and
		    return 0;
		push(@fetched, "$build_dir/$_");
	    }
	}
    } else {
	# Use apt to download the source files
	$self->log_subsubsection("Check APT");
	my %entries = ();
	my $retried = $self->get_conf('APT_UPDATE'); # Already updated if set
      retry:
	$self->log("Checking available source versions...\n");

	my $pipe = $self->get('Session')->pipe_apt_command(
	    { COMMAND => [$self->get_conf('APT_CACHE'),
			  '-q', 'showsrc', "$pkg"],
	      USER => $self->get_conf('USERNAME'),
	      PRIORITY => 0,
	      DIR => '/'});
	if (!$pipe) {
	    $self->log("Can't open pipe to $conf::apt_cache: $!\n");
	    return 0;
	}

	{
	    local($/) = "";
	    my $package;
	    my $ver;
	    my $tfile;
	    while( <$pipe> ) {
		$package = $1 if /^Package:\s+(\S+)\s*$/mi;
		$ver = $1 if /^Version:\s+(\S+)\s*$/mi;
		$tfile = $1 if /^Files:\s*\n((\s+.*\s*\n)+)/mi;
		if (defined $package && defined $ver && defined $tfile) {
		    @{$entries{"$package $ver"}} = map { (split( /\s+/, $_ ))[3] }
		    split( "\n", $tfile );
		    undef($package);
		    undef($ver);
		    undef($tfile);
		}
	    }

	    if (! scalar keys %entries) {
		$self->log($self->get_conf('APT_CACHE') .
			   " returned no information about $pkg source\n");
		$self->log("Are there any deb-src lines in your /etc/apt/sources.list?\n");
		return 0;

	    }
	}
	close($pipe);

	if ($?) {
	    $self->log($self->get_conf('APT_CACHE') . " exit status $?: $!\n");
	    return 0;
	}

	if (!defined($entries{"$pkg $ver"})) {
	    if (!$retried) {
		$self->log_subsubsection("Update APT");
		# try to update apt's cache if nothing found
		update($self->get('Session'), $self->get('Config'));
		$retried = 1;
		goto retry;
	    }
	    $self->log("Can't find source for " .
		       $self->get('Package_OVersion') . "\n");
	    $self->log("(only different version(s) ",
	    join( ", ", sort keys %entries), " found)\n")
		if %entries;
	    return 0;
	}

	$self->log_subsubsection("Download source files with APT");

	foreach (@{$entries{"$pkg $ver"}}) {
	    push(@fetched, "$build_dir/$_");
	}

	my $pipe2 = $self->get('Session')->pipe_apt_command(
	    { COMMAND => [$self->get_conf('APT_GET'), '--only-source', '-q', '-d', 'source', "$pkg=$ver"],
	      USER => $self->get_conf('USERNAME'),
	      PRIORITY => 0}) || return 0;

	while(<$pipe2>) {
	    $self->log($_);
	}
	close($pipe2);
	if ($?) {
	    $self->log($self->get_conf('APT_GET') . " for sources failed\n");
	    return 0;
	}
	$self->set_dsc((grep { /\.dsc$/ } @fetched)[0]);
    }

    if (!open( F, "<$build_dir/$dsc" )) {
	$self->log("Can't open $build_dir/$dsc: $!\n");
	return 0;
    }
    my $dsctext;
    my $orig;
    { local($/); $dsctext = <F>; }
    close( F );

    $dsctext =~ /^Build-Depends:\s*((.|\n\s+)*)\s*$/mi
	and $build_depends = $1;
    $dsctext =~ /^Build-Depends-Indep:\s*((.|\n\s+)*)\s*$/mi
	and $build_depends_indep = $1;
    $dsctext =~ /^Build-Conflicts:\s*((.|\n\s+)*)\s*$/mi
	and $build_conflicts = $1;
    $dsctext =~ /^Build-Conflicts-Indep:\s*((.|\n\s+)*)\s*$/mi
	and $build_conflicts_indep = $1;

    # Add additional build dependencies specified on the command-line.
    # TODO: Split dependencies into an array from the start to save
    # lots of joining.
    if ($self->get_conf('MANUAL_DEPENDS')) {
	if ($build_depends) {
	    $build_depends = join(", ", $build_depends,
				  @{$self->get_conf('MANUAL_DEPENDS')});
	} else {
	    $build_depends = join(", ", @{$self->get_conf('MANUAL_DEPENDS')});
	}
    }
    if ($self->get_conf('MANUAL_DEPENDS_INDEP')) {
	if ($build_depends_indep) {
	    $build_depends_indep = join(", ", $build_depends_indep,
				  @{$self->get_conf('MANUAL_DEPENDS_INDEP')});
	} else {
	    $build_depends_indep = join(", ",
				  @{$self->get_conf('MANUAL_DEPENDS_INDEP')});
	}
    }
    if ($self->get_conf('MANUAL_CONFLICTS')) {
	if ($build_conflicts) {
	    $build_conflicts = join(", ", $build_conflicts,
				  @{$self->get_conf('MANUAL_CONFLICTS')});
	} else {
	    $build_conflicts = join(", ",
				  @{$self->get_conf('MANUAL_CONFLICTS')});
	}
    }
    if ($self->get_conf('MANUAL_CONFLICTS_INDEP')) {
	if ($build_conflicts_indep) {
	    $build_conflicts_indep = join(", ", $build_conflicts_indep,
				  @{$self->get_conf('MANUAL_CONFLICTS_INDEP')});
	} else {
	    $build_conflicts_indep = join(", ",
				  @{$self->get_conf('MANUAL_CONFLICTS_INDEP')});
	}
    }

    $build_depends =~ s/\n\s+/ /g if defined $build_depends;
    $build_depends_indep =~ s/\n\s+/ /g if defined $build_depends_indep;
    $build_conflicts =~ s/\n\s+/ /g if defined $build_conflicts;
    $build_conflicts_indep =~ s/\n\s+/ /g if defined $build_conflicts_indep;

    $dsctext =~ /^Architecture:\s*(.*)$/mi and $dscarchs = $1;
    $dsctext =~ /^Source:\s*(.*)$/mi and $dscpkg = $1;
    $dsctext =~ /^Version:\s*(.*)$/mi and $dscver = $1;
    $self->set_version("${dscpkg}_${dscver}");

    $dsctext =~ /^Files:\s*\n((\s+.*\s*\n)+)/mi and $files = $1;
    @other_files = map { (split( /\s+/, $_ ))[3] } split( "\n", $files );
    $files =~ /(\Q$pkg\E.*orig.tar.gz)/mi and $orig = $1;

    $self->log_subsubsection("Check arch");
    if (!$dscarchs) {
	$self->log("$dsc has no Architecture: field -- skipping arch check!\n");
    } else {
	my $valid_arch;
	for my $a (split(/\s+/, $dscarchs)) {
	    if (system($Sbuild::Sysconfig::programs{'DPKG_ARCHITECTURE'},
		       '-a' . $arch, '-i' . $a) eq 0) {
		$valid_arch = 1;
		last;
	    }
	}
	if ($dscarchs ne "any" && !($valid_arch) &&
	    !($dscarchs eq "all" && $self->get_conf('BUILD_ARCH_ALL')) )  {
	    my $msg = "$dsc: $arch not in arch list or does not match any arch ";
	    $msg .= "wildcards: $dscarchs -- skipping\n";
	    $self->log($msg);
	    $self->set('Pkg Fail Stage', "arch-check");
	    return 0;
	}
    }

    debug("Arch check ok ($arch included in $dscarchs)\n");

    @{$self->get('Have DSC Build Deps')} =
	($build_depends, $build_depends_indep,
	 $build_conflicts,$build_conflicts_indep);
    $self->merge_pkg_build_deps($self->get('Package'),
				$build_depends, $build_depends_indep,
				$build_conflicts, $build_conflicts_indep);

    return 1;
}

sub build {
    my $self = shift;

    my $dscfile = $self->get('DSC File');
    my $dscdir = $self->get('DSC Dir');
    my $pkgv = $self->get('Package_Version');
    my $build_dir = $self->get('Chroot Build Dir');
    my $arch = $self->get('Arch');

    my( $rv, $changes );
    local( *PIPE, *F, *F2 );

    $pkgv = $self->fixup_pkgv($pkgv);
    $self->log_subsection("Build");
    $self->set('This Space', 0);
    $pkgv =~ /^([a-zA-Z\d.+-]+)_([a-zA-Z\d:.+~-]+)/;
    # Note, this version contains ".dsc".
    my ($pkg, $version) = ($1,$2);

    my $tmpunpackdir = $dscdir;
    $tmpunpackdir =~ s/-.*$/.orig.tmp-nest/;
    $tmpunpackdir =~ s/_/-/;
    $tmpunpackdir = "$build_dir/$tmpunpackdir";

    $self->log_subsubsection("Unpack source");
    if (-d "$build_dir/$dscdir" && -l "$build_dir/$dscdir") {
	# if the package dir already exists but is a symlink, complain
	$self->log("Cannot unpack source: a symlink to a directory with the\n".
		   "same name already exists.\n");
	return 0;
    }
    if (! -d "$build_dir/$dscdir") {
	$self->set('Pkg Fail Stage', "unpack");
	# dpkg-source refuses to remove the remanants of an aborted
	# dpkg-source extraction, so we will if necessary.
	if (-d $tmpunpackdir) {
	    system ("rm -fr '$tmpunpackdir'");
	}
	$self->set('Sub Task', "dpkg-source");
	$self->get('Session')->run_command(
		    { COMMAND => [$self->get_conf('DPKG_SOURCE'),
				  '-sn', '-x', $dscfile, $dscdir],
		      USER => $self->get_conf('USERNAME'),
		      CHROOT => 1,
		      PRIORITY => 0});
	if ($?) {
	    $self->log("FAILED [dpkg-source died]\n");

	    system ("rm -fr '$tmpunpackdir'") if -d $tmpunpackdir;
	    return 0;
	}
	$dscdir = "$build_dir/$dscdir";

	if (system( "chmod -R g-s,go+rX $dscdir" ) != 0) {
	    $self->log("chmod -R g-s,go+rX $dscdir failed.\n");
	    return 0;
	}
    }
    else {
	$dscdir = "$build_dir/$dscdir";

	$self->log_subsubsection("Check unpacked source");
	$self->set('Pkg Fail Stage', "check-unpacked-version");
	# check if the unpacked tree is really the version we need
	$dscdir = $self->get('Session')->strip_chroot_path($dscdir);
	my $pipe = $self->get('Session')->pipe_command(
	    { COMMAND => [$Sbuild::Sysconfig::programs{'DPKG_PARSECHANGELOG'}],
	      USER => $self->get_conf('USERNAME'),
	      PRIORITY => 0,
	      DIR => $dscdir});
	$self->set('Sub Task', "dpkg-parsechangelog");

	my $clog = "";
	while(<$pipe>) {
	    $clog .= $_;
	}
	close($pipe);
	if ($?) {
	    $self->log("FAILED [dpkg-parsechangelog died]\n");
	    return 0;
	}
	if ($clog !~ /^Version:\s*(.+)\s*$/mi) {
	    $self->log("dpkg-parsechangelog didn't print Version:\n");
	    return 0;
	}
    }

    $self->log_subsubsection("Check disc space");
    $self->set('Pkg Fail Stage', "check-space");
    my $du = $Sbuild::Sysconfig::programs{'DU'};
    my $current_usage = `"$du" -k -s "$dscdir"`;
    $current_usage =~ /^(\d+)/;
    $current_usage = $1;
    if ($current_usage) {
	my $free = df($dscdir);
	if ($free < 2*$current_usage && $self->get_conf('CHECK_SPACE')) {
	    $self->log("Disc space is propably not enough for building.\n".
		       "(Source needs $current_usage KB, free are $free KB.)\n");
	    # TODO: Only purge in a single place.
	    $self->log("Purging $build_dir\n");
	    $self->get('Session')->run_command(
		{ COMMAND => [$Sbuild::Sysconfig::programs{'RM'},
			      '-rf', $build_dir],
		  USER => 'root',
		  CHROOT => 1,
		  PRIORITY => 0,
		  DIR => '/' });
	    return 0;
	}
    }

    if ($self->get_conf('BIN_NMU') || $self->get_conf('APPEND_TO_VERSION')) {
	$self->log_subsubsection("Hack binNMU version");
	$self->set('Pkg Fail Stage', "hack-binNMU");
	if (open( F, "<$dscdir/debian/changelog" )) {
	    my($firstline, $text);
	    $firstline = "";
	    $firstline = <F> while $firstline =~ /^$/;
	    { local($/); undef $/; $text = <F>; }
	    close( F );
	    $firstline =~ /^(\S+)\s+\((\S+)\)\s+([^;]+)\s*;\s*urgency=(\S+)\s*$/;
	    my ($name, $version, $dists, $urgent) = ($1, $2, $3, $4);
	    my $NMUversion = $self->get('Version');
	    chomp( my $date = `date -R` );
	    if (!open( F, ">$dscdir/debian/changelog" )) {
		$self->log("Can't open debian/changelog for binNMU hack: $!\n");
		return 0;
	    }
	    $dists = $self->get_conf('DISTRIBUTION');

	    print F "$name ($NMUversion) $dists; urgency=low\n\n";
	    if ($self->get_conf('APPEND_TO_VERSION')) {
		print F "  * Append ", $self->get_conf('APPEND_TO_VERSION'),
		    " to version number; no source changes\n";
	    }
	    if ($self->get_conf('BIN_NMU')) {
		print F "  * Binary-only non-maintainer upload for $arch; ",
		    "no source changes.\n";
		print F "  * ", join( "    ", split( "\n", $self->get_conf('BIN_NMU') )), "\n";
	    }
	    print F "\n";

	    print F " -- " . $self->get_conf('MAINTAINER_NAME') . "  $date\n\n";
	    print F $firstline, $text;
	    close( F );
	    $self->log("*** Created changelog entry for bin-NMU version $NMUversion\n");
	}
	else {
	    $self->log("Can't open debian/changelog -- no binNMU hack!\n");
	}
    }

    if (-f "$dscdir/debian/files") {
	local( *FILES );
	my @lines;
	open( FILES, "<$dscdir/debian/files" );
	chomp( @lines = <FILES> );
	close( FILES );
	@lines = map { my $ind = 76-length($_);
		       $ind = 0 if $ind < 0;
		       "│ $_".(" " x $ind). " │\n"; } @lines;

	$self->log_warning("After unpacking, there exists a file debian/files with the contents:\n");

	$self->log('┌', '─'x78, '┐', "\n");
	foreach (@lines) {
	    $self->log($_);
	}
	$self->log('└', '─'x78, '┘', "\n");

	$self->log_info("This should be reported as a bug.\n");
	$self->log_info("The file has been removed to avoid dpkg-genchanges errors.\n");

	unlink "$dscdir/debian/files";
    }

    $self->log_subsubsection("dpkg-buildpackage");
    $self->set('Build Start Time', time);
    $self->set('Pkg Fail Stage', "build");

    my $binopt = $self->get_conf('BUILD_SOURCE') ?
	$self->get_conf('FORCE_ORIG_SOURCE') ? "-sa" : "" :
	$self->get_conf('BUILD_ARCH_ALL') ?	"-b" : "-B";

    my $bdir = $self->get('Session')->strip_chroot_path($dscdir);
    if (-f "$self->{'Chroot Dir'}/etc/ld.so.conf" &&
	! -r "$self->{'Chroot Dir'}/etc/ld.so.conf") {
	$self->get('Session')->run_command(
	    { COMMAND => [$Sbuild::Sysconfig::programs{'CHMOD'},
			  'a+r', '/etc/ld.so.conf'],
	      USER => 'root',
	      CHROOT => 1,
	      PRIORITY => 0,
	      DIR => '/' });

	$self->log("ld.so.conf was not readable! Fixed.\n");
    }

    my $buildcmd = [];
    push (@{$buildcmd}, $self->get_conf('BUILD_ENV_CMND'))
	if (defined($self->get_conf('BUILD_ENV_CMND')) &&
	    $self->get_conf('BUILD_ENV_CMND'));
    push (@{$buildcmd}, 'dpkg-buildpackage');

    if (defined($self->get_conf('PGP_OPTIONS')) &&
	$self->get_conf('PGP_OPTIONS')) {
	if (ref($self->get_conf('PGP_OPTIONS')) eq 'ARRAY') {
	    push (@{$buildcmd}, @{$self->get_conf('PGP_OPTIONS')});
        } else {
	    push (@{$buildcmd}, $self->get_conf('PGP_OPTIONS'));
	}
    }

    if (defined($self->get_conf('SIGNING_OPTIONS')) &&
	$self->get_conf('SIGNING_OPTIONS')) {
	if (ref($self->get_conf('SIGNING_OPTIONS') eq 'ARRAY')) {
	    push (@{$buildcmd}, @{$self->get_conf('SIGNING_OPTIONS')});
        } else {
	    push (@{$buildcmd}, $self->get_conf('SIGNING_OPTIONS'));
	}
    }

    push (@{$buildcmd}, $binopt) if $binopt;
    push (@{$buildcmd}, "-r" . $self->get_conf('FAKEROOT'));

    if (defined($self->get_conf('DPKG_BUILDPACKAGE_USER_OPTIONS')) &&
	$self->get_conf('DPKG_BUILDPACKAGE_USER_OPTIONS')) {
	push (@{$buildcmd}, @{$self->get_conf('DPKG_BUILDPACKAGE_USER_OPTIONS')});
    }

    my $buildenv = {};
    $buildenv->{'PATH'} = $self->get_conf('PATH');
    $buildenv->{'LD_LIBRARY_PATH'} = $self->get_conf('LD_LIBRARY_PATH')
	if defined($self->get_conf('LD_LIBRARY_PATH'));

    my $command = {
	COMMAND => $buildcmd,
	ENV => $buildenv,
	USER => $self->get_conf('USERNAME'),
	SETSID => 1,
	CHROOT => 1,
	PRIORITY => 0,
	DIR => $bdir
    };

    my $pipe = $self->get('Session')->pipe_command($command);

    $self->set('Sub Task', "dpkg-buildpackage");

    # We must send the signal as root, because some subprocesses of
    # dpkg-buildpackage could run as root. So we have to use a shell
    # command to send the signal... but /bin/kill can't send to
    # process groups :-( So start another Perl :-)
    my $timeout = $self->get_conf('INDIVIDUAL_STALLED_PKG_TIMEOUT')->{$pkg} ||
	$self->get_conf('STALLED_PKG_TIMEOUT');
    $timeout *= 60;
    my $timed_out = 0;
    my(@timeout_times, @timeout_sigs, $last_time);

    local $SIG{'ALRM'} = sub {
	my $pid = $command->{'PID'};
	my $signal = ($timed_out > 0) ? "KILL" : "TERM";
	$self->get('Session')->run_command(
	    { COMMAND => ['perl',
			  '-e',
			  "kill( \"$signal\", -$pid )"],
	      USER => 'root',
	      CHROOT => 1,
	      PRIORITY => 0,
	      DIR => '/' });

	$timeout_times[$timed_out] = time - $last_time;
	$timeout_sigs[$timed_out] = $signal;
	$timed_out++;
	$timeout = 5*60; # only wait 5 minutes until next signal
    };

    alarm($timeout);
    while(<$pipe>) {
	alarm($timeout);
	$last_time = time;
	$self->log($_);
    }
    close($pipe);
    alarm(0);
    $rv = $?;

    my $i;
    for( $i = 0; $i < $timed_out; ++$i ) {
	$self->log("Build killed with signal " . $timeout_sigs[$i] .
	           " after " . int($timeout_times[$i]/60) .
	           " minutes of inactivity\n");
    }
    $self->set('Build End Time', time);
    $self->set('Pkg End Time', time);
    $self->write_stats('build-time',
		       $self->get('Build End Time')-$self->get('Build Start Time'));
    my $date = strftime("%Y%m%d-%H%M",localtime($self->get('Build End Time')));
    $self->log_sep();
    $self->log("Build finished at $date\n");

    my @space_files = ("$dscdir");
    if ($rv) {
	$self->log("FAILED [dpkg-buildpackage died]\n");
    } else {
	if (-r "$dscdir/debian/files" && $self->get('Chroot Build Dir')) {
	    my @files = $self->debian_files_list("$dscdir/debian/files");

	    foreach (@files) {
		if (! -f "$build_dir/$_") {
		    $self->log_error("Package claims to have built ".basename($_).", but did not.  This is a bug in the packaging.\n");
		    next;
		}
		if (/_all.u?deb$/ and not $self->get_conf('BUILD_ARCH_ALL')) {
		    $self->log_error("Package builds ".basename($_)." when binary-indep target is not called.  This is a bug in the packaging.\n");
		    unlink("$build_dir/$_");
		    next;
		}
	    }
	}

	$changes = $self->get('Package_SVersion') . "_$arch.changes";
	my @cfiles;
	if (-r "$build_dir/$changes") {
	    my(@do_dists, @saved_dists);
	    $self->log("\n$changes:\n");
	    open( F, "<$build_dir/$changes" );
	    if (open( F2, ">$changes.new" )) {
		while( <F> ) {
		    if (/^Distribution:\s*(.*)\s*$/ and $self->get_conf('OVERRIDE_DISTRIBUTION')) {
			$self->log("Distribution: " . $self->get_conf('DISTRIBUTION') . "\n");
			print F2 "Distribution: " . $self->get_conf('DISTRIBUTION') . "\n";
		    }
		    else {
			print F2 $_;
			while (length $_ > 989)
			{
			    my $index = rindex($_,' ',989);
			    $self->log(substr ($_,0,$index) . "\n");
			    $_ = '        ' . substr ($_,$index+1);
			}
			$self->log($_);
			if (/^ [a-z0-9]{32}/) {
			    push(@cfiles, (split( /\s+/, $_ ))[5] );
			}
		    }
		}
		close( F2 );
		rename("$changes.new", "$changes")
		    or $self->log("$changes.new could not be renamed to $changes: $!\n");
		unlink("$build_dir/$changes")
		    if $build_dir;
	    }
	    else {
		$self->log("Cannot create $changes.new: $!\n");
		$self->log("Distribution field may be wrong!!!\n");
		if ($build_dir) {
		    system "mv", "-f", "$build_dir/$changes", "."
			and $self->log_error("Could not move ".basename($_)." to .\n");
		}
	    }
	    close( F );
	}
	else {
	    $self->log("Can't find $changes -- can't dump info\n");
	}

	$self->log_subsection("Package contents");

	my @debcfiles = @cfiles;
	foreach (@debcfiles) {
	    my $deb = "$build_dir/$_";
	    next if $deb !~ /(\Q$arch\E|all)\.[\w\d.-]*$/;

	    $self->log_subsubsection("$_");
	    if (!open( PIPE, "dpkg --info $deb 2>&1 |" )) {
		$self->log("Can't spawn dpkg: $! -- can't dump info\n");
	    }
	    else {
		$self->log($_) while( <PIPE> );
		close( PIPE );
	    }
	    $self->log("\n");
	    if (!open( PIPE, "dpkg --contents $deb 2>&1 |" )) {
		$self->log("Can't spawn dpkg: $! -- can't dump info\n");
	    }
	    else {
		$self->log($_) while( <PIPE> );
		close( PIPE );
	    }
	    $self->log("\n");
	}

	foreach (@cfiles) {
	    push( @space_files, $self->get_conf('BUILD_DIR') . "/$_");
	    system "mv", "-f", "$build_dir/$_", $self->get_conf('BUILD_DIR')
		and $self->log_error("Could not move $_ to .\n");
	}
	$self->log_subsection("Finished");
	$self->log("Built successfully\n");
    }

    $self->check_watches();
    $self->check_space(@space_files);

    if ($self->get_conf('PURGE_BUILD_DIRECTORY') eq 'always' ||
	($self->get_conf('PURGE_BUILD_DIRECTORY') eq 'successful' &&
	 $rv == 0)) {
	$self->log("Purging $build_dir\n");
	my $bdir = $self->get('Session')->strip_chroot_path($self->get('Chroot Build Dir'));
	$self->get('Session')->run_command(
	    { COMMAND => ['rm', '-rf', "$bdir"],
	      USER => 'root',
	      CHROOT => 1,
	      PRIORITY => 0,
	      DIR => '/' });
    }

    $self->log_sep();
    return $rv == 0 ? 1 : 0;
}

sub run_apt {
    my $self = shift;
    my $mode = shift;
    my $inst_ret = shift;
    my $rem_ret = shift;
    my @to_install = @_;
    my( $msgs, $status, $pkgs, $rpkgs );

    @$inst_ret = ();
    @$rem_ret = ();
    return 1 if !@to_install;
  repeat:

    $msgs = "";
    # redirection of stdin from /dev/null so that conffile question
    # are treated as if RETURN was pressed.
    # dpkg since 1.4.1.18 issues an error on the conffile question if
    # it reads EOF -- hardwire the new --force-confold option to avoid
    # the questions.
    my $pipe =
	$self->get('Session')->pipe_apt_command(
	{ COMMAND => [$self->get_conf('APT_GET'), '--purge',
		      '-o', 'DPkg::Options::=--force-confold',
		      '-q', "$mode", 'install', @to_install],
	  ENV => {'DEBIAN_FRONTEND' => 'noninteractive'},
	  USER => 'root',
	  PRIORITY => 0,
	  DIR => '/' });
    if (!$pipe) {
	$self->log("Can't open pipe to apt-get: $!\n");
	return 0;
    }

    while(<$pipe>) {
	$msgs .= $_;
	$self->log($_) if $mode ne "-s" || debug($_);
    }
    close($pipe);
    $status = $?;

    if ($status != 0 && $msgs =~ /^E: Packages file \S+ (has changed|is out of sync)/mi) {
	my $status = update($self->get('Session'), $self->get('Config'));
	$self->log("apt-get update failed\n") if $status;
	goto repeat;
    }

    if ($status != 0 && $msgs =~ /^Package (\S+) is a virtual package provided by:\n((^\s.*\n)*)/mi) {
	my $to_replace = $1;
	my @providers;
	foreach (split( "\n", $2 )) {
	    s/^\s*//;
	    push( @providers, (split( /\s+/, $_ ))[0] );
	}
	$self->log("$to_replace is a virtual package provided by: @providers\n");
	my $selected;
	if (@providers == 1) {
	    $selected = $providers[0];
	    $self->log("Using $selected (only possibility)\n");
	}
	elsif (exists $self->get_conf('ALTERNATIVES')->{$to_replace}) {
	    $selected = $self->get_conf('ALTERNATIVES')->{$to_replace};
	    $self->log("Using $selected (selected in sbuildrc)\n");
	}
	else {
	    $selected = $providers[0];
	    $self->log("Using $selected (no default, using first one)\n");
	}

	@to_install = grep { $_ ne $to_replace } @to_install;
	push( @to_install, $selected );

	goto repeat;
    }

    if ($status != 0 && ($msgs =~ /^E: Could( not get lock|n.t lock)/mi ||
			 $msgs =~ /^dpkg: status database area is locked/mi)) {
	$self->log("Another apt-get or dpkg is running -- retrying later\n");
	sleep( 2*60 );
	goto repeat;
    }

    # check for errors that are probably caused by something broken in
    # the build environment, and give back the packages.
    if ($status != 0 && $mode ne "-s" &&
	(($msgs =~ /^E: dpkg was interrupted, you must manually run 'dpkg --configure -a' to correct the problem./mi) ||
	 ($msgs =~ /^dpkg: parse error, in file `\/.+\/var\/lib\/dpkg\/(?:available|status)' near line/mi) ||
	 ($msgs =~ /^E: Unmet dependencies. Try 'apt-get -f install' with no packages \(or specify a solution\)\./mi))) {
	$self->log_error("Build environment unusable, giving back\n");
	$self->set('Pkg Fail Stage', "install-deps-env");
    }

    if ($status != 0 && $mode ne "-s" &&
	(($msgs =~ /^E: Unable to fetch some archives, maybe run apt-get update or try with/mi))) {
	$self->log("Unable to fetch build-depends\n");
	$self->set('Pkg Fail Stage', "install-deps-env");
    }

    if ($status != 0 && $mode ne "-s" &&
	(($msgs =~ /^W: Couldn't stat source package list /mi))) {
	$self->log("Missing a packages file (mismatch with Release.gpg?), giving back.\n");
	$self->set('Pkg Fail Stage', "install-deps-env");
    }

    $pkgs = $rpkgs = "";
    if ($msgs =~ /NEW packages will be installed:\n((^[ 	].*\n)*)/mi) {
	($pkgs = $1) =~ s/^[ 	]*((.|\n)*)\s*$/$1/m;
	$pkgs =~ s/\*//g;
    }
    if ($msgs =~ /packages will be REMOVED:\n((^[ 	].*\n)*)/mi) {
	($rpkgs = $1) =~ s/^[ 	]*((.|\n)*)\s*$/$1/m;
	$rpkgs =~ s/\*//g;
    }
    @$inst_ret = split( /\s+/, $pkgs );
    @$rem_ret = split( /\s+/, $rpkgs );

    $self->log("apt-get failed.\n") if $status && $mode ne "-s";
    return $mode eq "-s" || $status == 0;
}

<<<<<<< HEAD
=======
sub filter_dependencies {
    my $self = shift;
    my $dependencies = shift;
    my $pos_list = shift;
    my $neg_list = shift;
    my($dep, $d, $name, %names);

    $self->log("Checking for already installed source dependencies...\n");

    @$pos_list = @$neg_list = ();
    foreach $d (@$dependencies) {
	my $name = $d->{'Package'};
	$names{$name} = 1 if $name !~ /^\*/;
	foreach (@{$d->{'Alternatives'}}) {
	    my $name = $_->{'Package'};
	    $names{$name} = 1 if $name !~ /^\*/;
	}
    }
    my $status = $self->get_dpkg_status(keys %names);

    my $policy = undef;
    if ($self->get_conf('APT_POLICY')) {
	$policy = $self->get_apt_policy(keys %names);
    }

    foreach $dep (@$dependencies) {
	$name = $dep->{'Package'};
	next if !$name;

	my $stat = $status->{$name};
	if ($dep->{'Neg'}) {
	    if ($stat->{'Installed'}) {
		my ($rel, $vers) = ($dep->{'Rel'}, $dep->{'Version'});
		my $ivers = $stat->{'Version'};
		if (!$rel || version_compare( $ivers, $rel, $vers )){
		    debug("$name: neg dep, installed, not versioned or ",
				 "version relation satisfied --> remove\n");
		    $self->log("$name: installed (negative dependency)");
		    $self->log(" (bad version $ivers $rel $vers)")
			if $rel;
		    $self->log("\n");
		    push( @$neg_list, $name );
		}
		else {
		    $self->log("$name: installed (negative dependency) (but version ok $ivers $rel $vers)\n");
		}
	    }
	    else {
		debug("$name: neg dep, not installed\n");
		$self->log("$name: already deinstalled\n");
	    }
	    next;
	}

	my $is_satisfied = 0;
	my $installable = "";
	my $upgradeable = "";
	foreach $d ($dep, @{$dep->{'Alternatives'}}) {
	    my ($name, $rel, $vers) =
		($d->{'Package'}, $d->{'Rel'}, $d->{'Version'});
	    my $stat = $status->{$name};
	    if (!$stat->{'Installed'}) {
		debug("$name: pos dep, not installed\n");
		$self->log("$name: missing\n");

		if ($self->get_conf('APT_POLICY') &&
		    defined($policy->{$name}) &&
		    $rel) {
		    if (!version_compare($policy->{$name}->{defversion}, $rel, $vers)) {
			$self->log("Default version of $name not sufficient, ");
			foreach my $cvers (@{$policy->{$name}->{versions}}) {
			    if (version_compare($cvers, $rel, $vers)) {
				$self->log("using version $cvers\n");
				$installable = $name . "=" . $cvers if !$installable;
				last;
			    }
			}
			if(!$installable) {
			    $self->log("no suitable version found. Skipping for now, maybe there are alternatives.\n");
			    next if ($self->get_conf('CHECK_DEPENDS_ALGORITHM') eq "alternatives");
			}
		    } else {
			$self->log("Using default version " . $policy->{$name}->{defversion} . "\n");
		    }
		}
		$installable = $name if !$installable;
		next;
	    }
	    my $ivers = $stat->{'Version'};
	    if (!$rel || version_compare( $ivers, $rel, $vers )) {
		debug("$name: pos dep, installed, no versioned dep or ",
			     "version ok\n");
		$self->log("$name: already installed ($ivers");
		$self->log(" $rel $vers is satisfied")
		    if $rel;
		$self->log(")\n");
		$is_satisfied = 1;
		last;
	    }
	    debug("$name: vers dep, installed $ivers ! $rel $vers\n");
	    $self->log("$name: non-matching version installed ".
		       "($ivers ! $rel $vers)\n");
	    if ($rel =~ /^</ ||
		($rel eq '=' && version_compare($ivers, '>>', $vers))) {
		debug("$name: would be a downgrade!\n");
		$self->log("$name: would have to downgrade!\n");
	    } elsif ($self->get_conf('APT_POLICY') &&
		     defined($policy->{$name})) {
		if (!version_compare($policy->{$name}->{defversion}, $rel, $vers)) {
		    $self->log("Default version of $name not sufficient, ");
		    foreach my $cvers (@{$policy->{$name}->{versions}}) {
			if(version_compare($cvers, $rel, $vers)) {
			    $self->log("using version $cvers\n");
			    $upgradeable = $name if ! $upgradeable;
			    last;
			}
		    }
		    $self->log("no suitable alternative found. I probably should dep-wait this one.\n") if !$upgradeable;
		    return 0;
		} else {
		    $self->log("Using default version " . $policy->{$name}->{defversion} . "\n");
		}
		$upgradeable = $name if !$upgradeable;
	    }
	}
	if (!$is_satisfied) {
	    if ($upgradeable) {
		debug("using $upgradeable for upgrade\n");
		push( @$pos_list, $upgradeable );
	    }
	    elsif ($installable) {
		debug("using $installable for install\n");
		push( @$pos_list, $installable );
	    }
	    else {
		$self->log("This dependency could not be satisfied. Possible reasons:\n");
		$self->log("* The package has a versioned dependency that is not yet available.\n");
		$self->log("* The package has a versioned dependency on a package version that is\n  older than the currently-installed package. Downgrades are not implemented.\n");
		return 0;
	    }
	}
    }

    return 1;
}

sub check_dependencies {
    my $self = shift;
    my $dependencies = shift;
    my $fail = "";
    my($dep, $d, $name, %names);

    $self->log("Checking correctness of source dependencies...\n");

    foreach $d (@$dependencies) {
	my $name = $d->{'Package'};
	$names{$name} = 1 if $name !~ /^\*/;
	foreach (@{$d->{'Alternatives'}}) {
	    my $name = $_->{'Package'};
	    $names{$name} = 1 if $name !~ /^\*/;
	}
    }
    foreach $name (@{$self->get('Toolchain Packages')}) {
	$names{$name} = 1;
    }
    my $status = $self->get_dpkg_status(keys %names);

    foreach $dep (@$dependencies) {
	$name = $dep->{'Package'};
	next if $name =~ /^\*/;
	my $stat = $status->{$name};
	if ($dep->{'Neg'}) {
	    if ($stat->{'Installed'}) {
		if (!$dep->{'Rel'}) {
		    $fail .= "$name(still installed) ";
		}
		elsif ($stat->{'Version'} eq '~*=PROVIDED=*=') {
		    # It's a versioned build-conflict, but we installed
		    # a package that provides the conflicted package. It's ok.
		}
		elsif (version_compare($stat->{'Version'}, $dep->{'Rel'},
				       $dep->{'Version'})) {
		    $fail .= "$name(inst $stat->{'Version'} $dep->{'Rel'} ".
			"conflicted $dep->{'Version'})\n";
		}
	    }
	}
	else {
	    my $is_satisfied = 0;
	    my $f = "";
	    foreach $d ($dep, @{$dep->{'Alternatives'}}) {
		my $name = $d->{'Package'};
		my $stat = $status->{$name};
		if (!$stat->{'Installed'}) {
		    $f =~ s/ $/\|/ if $f;
		    $f .= "$name(missing) ";
		}
		elsif ($d->{'Rel'} &&
		       !version_compare( $stat->{'Version'}, $d->{'Rel'},
					 $d->{'Version'} )) {
		    $f =~ s/ $/\|/ if $f;
		    $f .= "$name(inst $stat->{'Version'} ! $d->{'Rel'} ".
			"wanted $d->{'Version'}) ";
		}
		else {
		    $is_satisfied = 1;
		}
	    }
	    if (!$is_satisfied) {
		$fail .= $f;
	    }
	}
    }
    $fail =~ s/\s+$//;
    if (!$fail && @{$self->get('Toolchain Packages')}) {
	my ($sysname, $nodename, $release, $version, $machine) = uname();
	my $arch = $self->get('Arch');

	$self->log("Kernel: $sysname $release $arch ($machine)\n");
	$self->log("Toolchain package versions:");
	foreach $name (@{$self->get('Toolchain Packages')}) {
	    if (defined($status->{$name}->{'Version'})) {
		$self->log(' ' . $name . '_' . $status->{$name}->{'Version'});
	    } else {
		$self->log(' ' . $name . '_' . ' =*=NOT INSTALLED=*=');
	    }
	}
	$self->log("\n");

	$self->log("Package versions:");
	my $pkg_status = $self->get_dpkg_status();
	foreach $name (sort keys %{$pkg_status}) {
	    if (defined($pkg_status->{$name}->{'Version'})) {
		$self->log(' ' . $name . '_' . $pkg_status->{$name}->{'Version'});
	    }
	}
	$self->log("\n");
    }

    return $fail;
}

>>>>>>> 529fc1e9
# Produce a hash suitable for ENV export
sub get_env ($$) {
    my $self = shift;
    my $prefix = shift;

    sub _env_loop ($$$$) {
	my ($env,$ref,$keysref,$prefix) = @_;

	foreach my $key (keys( %{ $keysref } )) {
	    my $value = $ref->get($key);
	    next if (!defined($value));
	    next if (ref($value));
	    my $name = "${prefix}${key}";
	    $name =~ s/ /_/g;
	    $env->{$name} = $value;
        }
    }

    my $envlist = {};
    _env_loop($envlist, $self, $self, $prefix);
    _env_loop($envlist, $self->get('Config'), $self->get('Config')->{'KEYS'}, "${prefix}CONF_");
    return $envlist;
}

<<<<<<< HEAD
=======
sub get_apt_policy {
    my $self = shift;
    my @interest = @_;
    my $package;
    my %packages;

    my $pipe =
	$self->get('Session')->pipe_apt_command(
	    { COMMAND => [$self->get_conf('APT_CACHE'), 'policy', @interest],
	      ENV => {'LC_ALL' => 'C'},
	      USER => $self->get_conf('USERNAME'),
	      PRIORITY => 0,
	      DIR => '/' }) || die 'Can\'t start ' . $self->get_conf('APT_CACHE') . ": $!\n";

    while(<$pipe>) {
	$package=$1 if /^([0-9a-z+.-]+):$/;
	$packages{$package}->{curversion}=$1 if /^ {2}Installed: ([0-9a-zA-Z-.:~+]*)$/;
	$packages{$package}->{defversion}=$1 if /^ {2}Candidate: ([0-9a-zA-Z-.:~+]*)$/;
	push @{$packages{$package}->{versions}}, "$2" if /^ (\*{3}| {3}) ([0-9a-zA-Z-.:~+]*) 0$/;
    }
    close($pipe);
    die $self->get_conf('APT_CACHE') . " exit status $?\n" if $?;

    return \%packages;
}

sub get_dpkg_status {
    my $self = shift;
    my @interest = @_;
    my %result;
    local( *STATUS );

    debug("Requesting dpkg status for packages: @interest\n");
    if (!open( STATUS, "<$self->{'Chroot Dir'}/var/lib/dpkg/status" )) {
	$self->log("Can't open $self->{'Chroot Dir'}/var/lib/dpkg/status: $!\n");
	return ();
    }
    local( $/ ) = "";
    while( <STATUS> ) {
	my( $pkg, $status, $version, $provides );
	/^Package:\s*(.*)\s*$/mi and $pkg = $1;
	/^Status:\s*(.*)\s*$/mi and $status = $1;
	/^Version:\s*(.*)\s*$/mi and $version = $1;
	/^Provides:\s*(.*)\s*$/mi and $provides = $1;
	if (!$pkg) {
	    $self->log_error("parse error in $self->{'Chroot Dir'}/var/lib/dpkg/status: no Package: field\n");
	    next;
	}
	if (defined($version)) {
	    debug("$pkg ($version) status: $status\n") if $self->get_conf('DEBUG') >= 2;
	} else {
	    debug("$pkg status: $status\n") if $self->get_conf('DEBUG') >= 2;
	}
	if (!$status) {
	    $self->log_error("parse error in $self->{'Chroot Dir'}/var/lib/dpkg/status: no Status: field for package $pkg\n");
	    next;
	}
	if ($status !~ /\sinstalled$/) {
	    $result{$pkg}->{'Installed'} = 0
		if !(exists($result{$pkg}) &&
		     $result{$pkg}->{'Version'} eq '~*=PROVIDED=*=');
	    next;
	}
	if (!defined $version || $version eq "") {
	    $self->log_error("parse error in $self->{'Chroot Dir'}/var/lib/dpkg/status: no Version: field for package $pkg\n");
	    next;
	}
	$result{$pkg} = { Installed => 1, Version => $version }
	if (isin( $pkg, @interest) || !@interest);
	if ($provides) {
	    foreach (split( /\s*,\s*/, $provides )) {
		$result{$_} = { Installed => 1, Version => '~*=PROVIDED=*=' }
		if isin( $_, @interest ) and (not exists($result{$_}) or
					      ($result{$_}->{'Installed'} == 0));
	    }
	}
    }
    close( STATUS );
    return \%result;
}

>>>>>>> 529fc1e9
sub merge_pkg_build_deps {
    my $self = shift;
    my $pkg = shift;
    my $depends = shift;
    my $dependsi = shift;
    my $conflicts = shift;
    my $conflictsi = shift;
    my (@l, $dep);

    $self->log("** Using build dependencies supplied by package:\n");
    $self->log("Build-Depends: $depends\n") if $depends;
    $self->log("Build-Depends-Indep: $dependsi\n") if $dependsi;
    $self->log("Build-Conflicts: $conflicts\n") if $conflicts;
    $self->log("Build-Conflicts-Indep: $conflictsi\n") if $conflictsi;

    $self->get('Dependencies')->{$pkg} = []
	if (!defined $self->get('Dependencies')->{$pkg});
    my $old_deps = copy($self->get('Dependencies')->{$pkg});

    # Add gcc-snapshot as an override.
    if ($self->get_conf('GCC_SNAPSHOT')) {
	$dep->set('Package', "gcc-snapshot");
	$dep->set('Override', 1);
	push( @{$self->get('Dependencies')->{$pkg}}, $dep );
    }

    foreach $dep (@{$self->get('Dependencies')->{$pkg}}) {
	if ($dep->{'Override'}) {
	    $self->log("Added override: ",
	    (map { ($_->{'Neg'} ? "!" : "") .
		       $_->{'Package'} .
		       ($_->{'Rel'} ? " ($_->{'Rel'} $_->{'Version'})":"") }
	     scalar($dep), @{$dep->{'Alternatives'}}), "\n");
	    push( @l, $dep );
	}
    }

    $conflicts = join( ", ", map { "!$_" } split( /\s*,\s*/, $conflicts ));
    $conflictsi = join( ", ", map { "!$_" } split( /\s*,\s*/, $conflictsi ));

    my $deps = $depends . ", " . $conflicts;
    $deps .= ", " . $dependsi . ", " . $conflictsi
	if $self->get_conf('BUILD_ARCH_ALL');
    @{$self->get('Dependencies')->{$pkg}} = @l;
    debug("Merging pkg deps: $deps\n");
    $self->parse_one_srcdep($pkg, $deps);

    my $missing = ($self->cmp_dep_lists($old_deps,
					$self->get('Dependencies')->{$pkg}))[1];

    # read list of build-essential packages (if not yet done) and
    # expand their dependencies (those are implicitly essential)
    if (!defined($self->get('Dependencies')->{'ESSENTIAL'})) {
	my $ess = $self->read_build_essential();
	$self->parse_one_srcdep('ESSENTIAL', $ess);
    }
    my ($exp_essential, $exp_pkgdeps, $filt_essential, $filt_pkgdeps);
    $exp_essential = $self->expand_dependencies($self->get('Dependencies')->{'ESSENTIAL'});
    debug("Dependency-expanded build essential packages:\n",
		 $self->format_deps(@$exp_essential), "\n");

    # populate Toolchain Packages from toolchain_regexes and
    # build-essential packages.
    $self->set('Toolchain Packages', []);
    foreach my $tpkg (@$exp_essential) {
        foreach my $regex (@{$self->get_conf('TOOLCHAIN_REGEX')}) {
	    push @{$self->get('Toolchain Packages')},$tpkg->{'Package'}
	        if $tpkg->{'Package'} =~ m,^$regex,;
	}
    }

    return if !@$missing;

    # remove missing essential deps
    ($filt_essential, $missing) = $self->cmp_dep_lists($missing,
                                                       $exp_essential);
    $self->log("** Filtered missing build-essential deps:\n" .
	       $self->format_deps(@$filt_essential) . "\n")
	           if @$filt_essential;

    # if some build deps are virtual packages, replace them by an
    # alternative over all providing packages
    $exp_pkgdeps = $self->expand_virtuals($self->get('Dependencies')->{$pkg} );
    debug("Provided-expanded build deps:\n",
		 $self->format_deps(@$exp_pkgdeps), "\n");

    # now expand dependencies of package build deps
    $exp_pkgdeps = $self->expand_dependencies($exp_pkgdeps);
    debug("Dependency-expanded build deps:\n",
		 $self->format_deps(@$exp_pkgdeps), "\n");
    # NOTE: Was $main::additional_deps, not @main::additional_deps.
    # They may be separate?
    @{$self->get('Additional Deps')} = @$exp_pkgdeps;

    # remove missing essential deps that are dependencies of build
    # deps
    ($filt_pkgdeps, $missing) = $self->cmp_dep_lists($missing, $exp_pkgdeps);
    $self->log("** Filtered missing build-essential deps that are dependencies of or provide build-deps:\n" .
	       $self->format_deps(@$filt_pkgdeps), "\n")
	           if @$filt_pkgdeps;

    # remove comment package names
    push( @{$self->get('Additional Deps')},
	  grep { $_->{'Neg'} && $_->{'Package'} =~ /^needs-no-/ } @$missing );
    $missing = [ grep { !($_->{'Neg'} &&
	                ($_->{'Package'} =~ /^this-package-does-not-exist/ ||
	                 $_->{'Package'} =~ /^needs-no-/)) } @$missing ];

    $self->log("**** Warning:\n" .
	       "**** The following src deps are " .
	       "(probably) missing:\n  ", $self->format_deps(@$missing), "\n")
	           if @$missing;
}

sub cmp_dep_lists {
    my $self = shift;
    my $list1 = shift;
    my $list2 = shift;

    my ($dep, @common, @missing);

    foreach $dep (@$list1) {
	my $found = 0;

	if ($dep->{'Neg'}) {
	    foreach (@$list2) {
		if ($dep->{'Package'} eq $_->{'Package'} && $_->{'Neg'}) {
		    $found = 1;
		    last;
		}
	    }
	}
	else {
	    my $al = $self->get_altlist($dep);
	    foreach (@$list2) {
		if ($self->is_superset($self->get_altlist($_), $al)) {
		    $found = 1;
		    last;
		}
	    }
	}

	if ($found) {
	    push( @common, $dep );
	}
	else {
	    push( @missing, $dep );
	}
    }
    return (\@common, \@missing);
}

sub get_altlist {
    my $self = shift;
    my $dep = shift;
    my %l;

    foreach (scalar($dep), @{$dep->{'Alternatives'}}) {
	$l{$_->{'Package'}} = 1 if !$_->{'Neg'};
    }
    return \%l;
}

sub is_superset {
    my $self = shift;
    my $l1 = shift;
    my $l2 = shift;

    foreach (keys %$l2) {
	return 0 if !exists $l1->{$_};
    }
    return 1;
}

sub read_build_essential {
    my $self = shift;
    my @essential;
    local (*F);

    if (open( F, "$self->{'Chroot Dir'}/usr/share/doc/build-essential/essential-packages-list" )) {
	while( <F> ) {
	    last if $_ eq "\n";
	}
	while( <F> ) {
	    chomp;
	    push( @essential, $_ ) if $_ !~ /^\s*$/;
	}
	close( F );
    }
    else {
	warn "Cannot open $self->{'Chroot Dir'}/usr/share/doc/build-essential/essential-packages-list: $!\n";
    }

    if (open( F, "$self->{'Chroot Dir'}/usr/share/doc/build-essential/list" )) {
	while( <F> ) {
	    last if $_ eq "BEGIN LIST OF PACKAGES\n";
	}
	while( <F> ) {
	    chomp;
	    last if $_ eq "END LIST OF PACKAGES";
	    next if /^\s/ || /^$/;
	    push( @essential, $_ );
	}
	close( F );
    }
    else {
	warn "Cannot open $self->{'Chroot Dir'}/usr/share/doc/build-essential/list: $!\n";
    }

    return join( ", ", @essential );
}

sub expand_dependencies {
    my $self = shift;
    my $dlist = shift;
    my (@to_check, @result, %seen, $check, $dep);

    foreach $dep (@$dlist) {
	next if $dep->{'Neg'} || $dep->{'Package'} =~ /^\*/;
	foreach (scalar($dep), @{$dep->{'Alternatives'}}) {
	    my $name = $_->{'Package'};
	    push( @to_check, $name );
	    $seen{$name} = 1;
	}
	push( @result, copy($dep) );
    }

    while( @to_check ) {
	my $deps = $self->get_dependencies(@to_check);
	my @check = @to_check;
	@to_check = ();
	foreach $check (@check) {
	    if (defined($deps->{$check})) {
		foreach (split( /\s*,\s*/, $deps->{$check} )) {
		    foreach (split( /\s*\|\s*/, $_ )) {
			my $pkg = (/^([^\s([]+)/)[0];
			if (!$seen{$pkg}) {
			    push( @to_check, $pkg );
			    push( @result, { Package => $pkg, Neg => 0 } );
			    $seen{$pkg} = 1;
			}
		    }
		}
	    }
	}
    }

    return \@result;
}

sub expand_virtuals {
    my $self = shift;
    my $dlist = shift;
    my ($dep, %names, @new_dlist);

    foreach $dep (@$dlist) {
	foreach (scalar($dep), @{$dep->{'Alternatives'}}) {
	    $names{$_->{'Package'}} = 1;
	}
    }
    my $provided_by = $self->get_virtuals(keys %names);

    foreach $dep (@$dlist) {
	my %seen;
	foreach (scalar($dep), @{$dep->{'Alternatives'}}) {
	    my $name = $_->{'Package'};
	    $seen{$name} = 1;
	    if (exists $provided_by->{$name}) {
		foreach( keys %{$provided_by->{$name}} ) {
		    $seen{$_} = 1;
		}
	    }
	}
	my @l = map { { Package => $_, Neg => 0 } } keys %seen;
	my $l = shift @l;
	foreach (@l) {
	    push( @{$l->{'Alternatives'}}, $_ );
	}
	push( @new_dlist, $l );
    }

    return \@new_dlist;
}

sub get_dependencies {
    my $self = shift;

    my %deps;

    my $pipe = $self->get('Session')->pipe_apt_command(
	{ COMMAND => [$self->get_conf('APT_CACHE'), 'show', @_],
	  USER => $self->get_conf('USERNAME'),
	  PRIORITY => 0,
	  DIR => '/' }) || die 'Can\'t start ' . $self->get_conf('APT_CACHE') . ": $!\n";

    local($/) = "";
    while( <$pipe> ) {
	my ($name, $dep, $predep);
	/^Package:\s*(.*)\s*$/mi and $name = $1;
	next if !$name || $deps{$name};
	/^Depends:\s*(.*)\s*$/mi and $dep = $1;
	/^Pre-Depends:\s*(.*)\s*$/mi and $predep = $1;
	$dep .= ", " if defined($dep) && $dep && defined($predep) && $predep;
	$dep .= $predep if defined($predep);
	$deps{$name} = $dep;
    }
    close($pipe);
    die $self->get_conf('APT_CACHE') . " exit status $?\n" if $?;

    return \%deps;
}

sub get_virtuals {
    my $self = shift;

    my $pipe = $self->get('Session')->pipe_apt_command(
	{ COMMAND => [$self->get_conf('APT_CACHE'), 'showpkg', @_],
	  USER => $self->get_conf('USERNAME'),
	  PRIORITY => 0,
	  DIR => '/' }) || die 'Can\'t start ' . $self->get_conf('APT_CACHE') . ": $!\n";

    my $name;
    my $in_rprov = 0;
    my %provided_by;
    while(<$pipe>) {
	if (/^Package:\s*(\S+)\s*$/) {
	    $name = $1;
	}
	elsif (/^Reverse Provides: $/) {
	    $in_rprov = 1;
	}
	elsif ($in_rprov && /^(\w+):\s/) {
	    $in_rprov = 0;
	}
	elsif ($in_rprov && /^(\S+)\s*\S+\s*$/) {
	    $provided_by{$name}->{$1} = 1;
	}
    }
    close($pipe);
    die $self->get_conf('APT_CACHE') . " exit status $?\n" if $?;

    return \%provided_by;
}

sub parse_one_srcdep {
    my $self = shift;
    my $pkg = shift;
    my $deps = shift;

    $deps =~ s/^\s*(.*)\s*$/$1/;
    foreach (split( /\s*,\s*/, $deps )) {
	my @l;
	my $override;
	if (/^\&/) {
	    $override = 1;
	    s/^\&\s+//;
	}
	my @alts = split( /\s*\|\s*/, $_ );
	my $neg_seen = 0;
	foreach (@alts) {
	    if (!/^([^\s([]+)\s*(\(\s*([<=>]+)\s*(\S+)\s*\))?(\s*\[([^]]+)\])?/) {
		$self->log_warning("syntax error in dependency '$_' of $pkg\n");
		next;
	    }
	    my( $dep, $rel, $relv, $archlist ) = ($1, $3, $4, $6);
	    if ($archlist) {
		$archlist =~ s/^\s*(.*)\s*$/$1/;
		my @archs = split( /\s+/, $archlist );
		my ($use_it, $ignore_it, $include) = (0, 0, 0);
		foreach (@archs) {
			# Use 'dpkg-architecture' to support architecture
			# wildcards.
		    if (/^!/) {
			$ignore_it = 1 if system($Sbuild::Sysconfig::programs{'DPKG_ARCHITECTURE'},
						 '-a' .	$self->get('Arch'), '-i' . substr($_, 1)) eq 0;
		    }
		    else {
			$use_it = 1 if system($Sbuild::Sysconfig::programs{'DPKG_ARCHITECTURE'},
					      '-a' . $self->get('Arch'), '-i' . $_) eq 0;
			$include = 1;
		    }
		}
		$self->log_warning("inconsistent arch restriction on $pkg: $dep depedency\n")
		    if $ignore_it && $use_it;
		next if $ignore_it || ($include && !$use_it);
	    }
	    my $neg = 0;
	    if ($dep =~ /^!/) {
		$dep =~ s/^!\s*//;
		$neg = 1;
		$neg_seen = 1;
	    }
	    if ($conf::srcdep_over{$dep}) {
		if ($self->get_conf('VERBOSE')) {
		    $self->log("Replacing source dep $dep");
		    $self->log(" ($rel $relv)") if $relv;
		    $self->log(" with $conf::srcdep_over{$dep}[0]");
		    $self->log(" ($conf::srcdep_over{$dep}[1] $conf::srcdep_over{$dep}[2])")
			if $conf::srcdep_over{$dep}[1];
		    $self->log(".\n");
		}
		$dep = $conf::srcdep_over{$dep}[0];
		$rel = $conf::srcdep_over{$dep}[1];
		$relv = $conf::srcdep_over{$dep}[2];
	    }
	    my $h = { Package => $dep, Neg => $neg };
	    if ($rel && $relv) {
		$h->{'Rel'} = $rel;
		$h->{'Version'} = $relv;
	    }
	    $h->{'Override'} = $override if $override;
	    push( @l, $h );
	}
	if (@alts > 1 && $neg_seen) {
	    $self->log_warning("$pkg: alternatives with negative dependencies forbidden -- skipped\n");
	}
	elsif (@l) {
	    my $l = shift @l;
	    foreach (@l) {
		push( @{$l->{'Alternatives'}}, $_ );
	    }
	    push( @{$self->get('Dependencies')->{$pkg}}, $l );
	}
    }
}

sub check_space {
    my $self = shift;
    my @files = @_;
    my $sum = 0;

    foreach (@files) {
	my $pipe = $self->get('Session')->pipe_command(
	    { COMMAND => [$Sbuild::Sysconfig::programs{'DU'}, '-k', '-s', $_],
	      USER => $self->get_conf('USERNAME'),
	      CHROOT => 0,
	      PRIORITY => 0,
	      DIR => '/'});

	if (!$pipe) {
	    $self->log("Cannot determine space needed (du failed): $!\n");
	    return;
	}
	while(<$pipe>) {
	    next if !/^(\d+)/;
	    $sum += $1;
	}
	close($pipe);
    }

    $self->set('This Time', $self->get('Pkg End Time') - $self->get('Pkg Start Time'));
    $self->get('This Time') = 0 if $self->get('This Time') < 0;
    $self->set('This Space', $sum);
}

# UNUSED
sub file_for_name {
    my $self = shift;
    my $name = shift;
    my @x = grep { /^\Q$name\E_/ } @_;
    return $x[0];
}

sub prepare_watches {
    my $self = shift;
    my $dependencies = shift;
    my @instd = @_;
    my(@dep_on, $dep, $pkg, $prg);

    @dep_on = @instd;
    foreach $dep (@$dependencies, @{$self->get('Additional Deps')}) {
	if ($dep->{'Neg'} && $dep->{'Package'} =~ /^needs-no-(\S+)/) {
	    push( @dep_on, $1 );
	}
	elsif ($dep->{'Package'} !~ /^\*/ && !$dep->{'Neg'}) {
	    foreach (scalar($dep), @{$dep->{'Alternatives'}}) {
		push( @dep_on, $_->{'Package'} );
	    }
	}
    }
    # init %this_watches to names of packages which have not been
    # installed as source dependencies
    $self->set('This Watches', {});
    foreach $pkg (keys %{$self->get_conf('WATCHES')}) {
	if (isin( $pkg, @dep_on )) {
	    debug("Excluding from watch: $pkg\n");
	    next;
	}
	foreach $prg (@{$self->get_conf('WATCHES')->{$pkg}}) {
	    # Add /usr/bin to programs without a path
	    $prg = "/usr/bin/$prg" if $prg !~ m,^/,;
	    $self->get('This Watches')->{"$self->{'Chroot Dir'}$prg"} = $pkg;
	    debug("Will watch for $prg ($pkg)\n");
	}
    }
}

sub check_watches {
    my $self = shift;
    my($prg, @st, %used);

    return if (!$self->get_conf('CHECK_WATCHES'));

    foreach $prg (keys %{$self->get('This Watches')}) {
	if (!(@st = stat( $prg ))) {
	    debug("Watch: $prg: stat failed\n");
	    next;
	}
	if ($st[8] > $self->get('Build Start Time')) {
	    my $pkg = $self->get('This Watches')->{$prg};
	    my $prg2 = $self->get('Session')->strip_chroot_path($prg);
	    push( @{$used{$pkg}}, $prg2 )
		if @{$self->get('Have DSC Build Deps')} ||
		!isin($pkg, @{$self->get_conf('IGNORE_WATCHES_NO_BUILD_DEPS')});
	}
	else {
	    debug("Watch: $prg: untouched\n");
	}
    }
    return if !%used;

    $self->log_warning("NOTE: Binaries from the following packages (access time changed) used\nwithout a source dependency:");

    foreach (keys %used) {
	$self->log("  $_: @{$used{$_}}\n");
    }
    $self->log("\n");
}


sub fixup_pkgv {
    my $self = shift;
    my $pkgv = shift;

    $pkgv =~ s,^.*/,,; # strip path
    $pkgv =~ s/\.(dsc|diff\.gz|tar\.gz|deb)$//; # strip extension
    $pkgv =~ s/_[a-zA-Z\d+~-]+\.(changes|deb)$//; # strip extension

    return $pkgv;
}

sub format_deps {
    my $self = shift;

    return join( ", ",
		 map { join( "|",
			     map { ($_->{'Neg'} ? "!" : "") .
				       $_->{'Package'} .
				       ($_->{'Rel'} ? " ($_->{'Rel'} $_->{'Version'})":"")}
			     scalar($_), @{$_->{'Alternatives'}}) } @_ );
}

sub lock_file {
    my $self = shift;
    my $file = shift;
    my $for_srcdep = shift;
    my $lockfile = "$file.lock";
    my $try = 0;

  repeat:
    if (!sysopen( F, $lockfile, O_WRONLY|O_CREAT|O_TRUNC|O_EXCL, 0644 )){
	if ($! == EEXIST) {
	    # lock file exists, wait
	    goto repeat if !open( F, "<$lockfile" );
	    my $line = <F>;
	    my ($pid, $user);
	    close( F );
	    if ($line !~ /^(\d+)\s+([\w\d.-]+)$/) {
		$self->log_warning("Bad lock file contents ($lockfile) -- still trying\n");
	    }
	    else {
		($pid, $user) = ($1, $2);
		if (kill( 0, $pid ) == 0 && $! == ESRCH) {
		    # process doesn't exist anymore, remove stale lock
		    $self->log_warning("Removing stale lock file $lockfile ".
				       "(pid $pid, user $user)\n");
		    unlink( $lockfile );
		    goto repeat;
		}
	    }
	    ++$try;
	    if (!$for_srcdep && $try > $self->get_conf('MAX_LOCK_TRYS')) {
		$self->log_warning("Lockfile $lockfile still present after " .
				   $self->get_conf('MAX_LOCK_TRYS') *
				   $self->get_conf('LOCK_INTERVAL') .
				   " seconds -- giving up\n");
		return;
	    }
	    $self->log("Another sbuild process ($pid by $user) is currently installing or removing packages -- waiting...\n")
		if $for_srcdep && $try == 1;
	    sleep $self->get_conf('LOCK_INTERVAL');
	    goto repeat;
	}
	$self->log_warning("Can't create lock file $lockfile: $!\n");
    }

    my $username = $self->get_conf('USERNAME');
    F->print("$$ $username\n");
    F->close();
}

sub unlock_file {
    my $self = shift;
    my $file = shift;
    my $lockfile = "$file.lock";

    unlink( $lockfile );
}

sub write_stats {
    my $self = shift;

    return if (!$self->get_conf('BATCH_MODE'));

    my $stats_dir = $self->get_conf('STATS_DIR');

    return if not defined $stats_dir;

    if (! -d $stats_dir &&
	!mkdir $stats_dir) {
	$self->log_warning("Could not create $stats_dir: $!\n");
	return;
    }

    my ($cat, $val) = @_;
    local( *F );

    $self->lock_file($stats_dir, 0);
    open( F, ">>$stats_dir/$cat" );
    print F "$val\n";
    close( F );
    $self->unlock_file($stats_dir);
}

sub debian_files_list {
    my $self = shift;
    my $files = shift;

    my @list;

    debug("Parsing $files\n");

    if (-r $files && open( FILES, "<$files" )) {
	while (<FILES>) {
	    chomp;
	    my $f = (split( /\s+/, $_ ))[0];
	    push( @list, "$f" );
	    debug("  $f\n");
	}
	close( FILES ) or $self->log("Failed to close $files\n") && return 1;
    }

    return @list;
}

sub dsc_files {
    my $self = shift;
    my $dsc = shift;
    my @files;

    debug("Parsing $dsc\n");

    # The parse_file() subroutine returns a ref to an array of hashrefs.
    my $stanzas = parse_file($dsc);

    # A dsc file would only ever contain one stanza, so we only deal with
    # the first entry which is a ref to a hash of fields for the stanza.
    my $stanza = @{$stanzas}[0];

    # We're only interested in the name of the files in the Files field.
    my $entry = ${$stanza}{'Files'};
    @files = grep(/\.tar\.gz$|\.diff\.gz$/, split(/\s/, $entry));

    return @files;
}

# Figure out chroot architecture
sub chroot_arch {
    my $self = shift;

    my $pipe = $self->get('Session')->pipe_command(
	{ COMMAND => [$self->get_conf('DPKG'),
		      '--print-architecture'],
	  USER => $self->get_conf('USERNAME'),
	  CHROOT => 1,
	  PRIORITY => 0,
	  DIR => '/' }) || return undef;

    chomp(my $chroot_arch = <$pipe>);
    close($pipe);

    die "Can't determine architecture of chroot: $!\n"
	if ($? || !defined($chroot_arch));

    return $chroot_arch;
}

sub open_build_log {
    my $self = shift;

    my $date = strftime("%Y%m%d-%H%M", localtime($self->get('Pkg Start Time')));

    my $filename = $self->get_conf('LOG_DIR') . '/' .
	$self->get('Package_SVersion') . '-' .
	$self->get('Arch') .
	"-$date";

    my $PLOG;

    my $pid;
    ($pid = open($PLOG, "|-"));
    if (!defined $pid) {
	warn "Cannot open pipe to '$filename': $!\n";
    } elsif ($pid == 0) {
	$SIG{'INT'} = 'IGNORE';
	$SIG{'TERM'} = 'IGNORE';
	$SIG{'QUIT'} = 'IGNORE';
	$SIG{'PIPE'} = 'IGNORE';

	if (!$self->get_conf('NOLOG') &&
	    $self->get_conf('LOG_DIR_AVAILABLE')) {
	    open( CPLOG, ">$filename" ) or
		die "Can't open logfile $filename: $!\n";
	    CPLOG->autoflush(1);
	    $saved_stdout->autoflush(1);

	    # Create 'current' symlinks
	    if ($self->get_conf('SBUILD_MODE') eq 'buildd') {
		$self->log_symlink($filename,
				   $self->get_conf('BUILD_DIR') . '/current-' .
				   $self->get_conf('DISTRIBUTION'));
	    } else {
		$self->log_symlink($filename,
				   $self->get_conf('BUILD_DIR') . '/' .
				   $self->get('Package_SVersion') . '_' .
				   $self->get('Arch') . '.build');
	    }
	}

	# Cache vars to avoid repeated hash lookups.
	my $nolog = $self->get_conf('NOLOG');
	my $log = $self->get_conf('LOG_DIR_AVAILABLE');
	my $verbose = $self->get_conf('VERBOSE');

	while (<STDIN>) {
	    if ($nolog) {
		print $saved_stdout $_;
		# Manual flushing due to Perl 5.10 bug.  Should autoflush.
		$saved_stdout->flush();
	    } else {
		if ($log) {
		    print CPLOG $_;
		}
		if ($verbose) {
		    print $saved_stdout $_;
		    # Manual flushing due to Perl 5.10 bug.  Should autoflush.
		    $saved_stdout->flush();
		}
	    }
	}

	close CPLOG;
	exit 0;
    }

    $PLOG->autoflush(1);
    $self->set('Log File', $filename);
    $self->set('Log Stream', $PLOG);

    my $hostname = $self->get_conf('HOSTNAME');
    $self->log("sbuild (Debian sbuild) $version ($release_date) on $hostname\n");

    my $head1 = $self->get('Package') . ' ' . $self->get('Version') .
	' (' . $self->get('Arch') . ') ';
    my $head2 = strftime("%d %b %Y %H:%M",
			 localtime($self->get('Pkg Start Time')));
    my $head = $head1 . ' ' x (80 - 4 - length($head1) - length($head2)) .
	$head2;
    $self->log_section($head);

    $self->log("Package: " . $self->get('Package') . "\n");
    $self->log("Version: " . $self->get('Version') . "\n");
    $self->log("Architecture: " . $self->get('Arch') . "\n");
    $self->log("Chroot Build Dir: " . $self->get('Chroot Build Dir') . "\n");
    $self->log("Start Time: " . strftime("%Y%m%d-%H%M", localtime($self->get('Pkg Start Time'))) . "\n");
}

sub close_build_log {
    my $self = shift;

    my $time = $self->get('Pkg End Time');
    if ($time == 0) {
        $time = time;
    }
    my $date = strftime("%Y%m%d-%H%M", localtime($time));

    if ($self->get('Pkg Status') eq "successful") {
	$self->add_time_entry($self->get('Package_Version'), $self->get('This Time'));
	$self->add_space_entry($self->get('Package_Version'), $self->get('This Space'));
    }

    $self->log_sep();
    $self->log("Finished at ${date}\n");

    my $hours = int($self->get('This Time')/3600);
    my $minutes = int(($self->get('This Time')%3600)/60),
    my $seconds = int($self->get('This Time')%60),
    my $space = $self->get('This Space');

    $self->log(sprintf("Build needed %02d:%02d:%02d, %dk disc space\n",
	       $hours, $minutes, $seconds, $space));

    my $filename = $self->get('Log File');

    # Only report success or failure
    if ($self->get('Pkg Status') ne "successful") {
	$self->set_status('failed');
    }

    my $subject = "Log for " . $self->get('Pkg Status') .
	" build of " . $self->get('Package_Version');
    if ($self->get('Arch')) {
	$subject .= " on " . $self->get('Arch');
    }
    if ($self->get_conf('ARCHIVE')) {
	$subject .= " (" . $self->get_conf('ARCHIVE') . "/" . $self->get_conf('DISTRIBUTION') . ")";
    }
    else {
	    $subject .= " (dist=" . $self->get_conf('DISTRIBUTION') . ")";
    }
    send_mail($self->get('Config'), $self->get_conf('MAILTO'), $subject, $filename)
	if (defined($filename) && -f $filename &&
	    $self->get_conf('MAILTO'));

    $self->set('Log File', undef);
    if (defined($self->get('Log Stream'))) {
	$self->get('Log Stream')->close(); # Close child logger process
	$self->set('Log Stream', undef);
    }
}

sub log_symlink {
    my $self = shift;
    my $log = shift;
    my $dest = shift;

    unlink $dest; # Don't return on failure, since the symlink will fail.
    symlink $log, $dest;
}

sub add_time_entry {
    my $self = shift;
    my $pkg = shift;
    my $t = shift;

    return if !$self->get_conf('AVG_TIME_DB');
    my %db;
    if (!tie %db, 'GDBM_File', $self->get_conf('AVG_TIME_DB'), GDBM_WRCREAT, 0664) {
	$self->log("Can't open average time db " . $self->get_conf('AVG_TIME_DB') . "\n");
	return;
    }
    $pkg =~ s/_.*//;

    if (exists $db{$pkg}) {
	my @times = split( /\s+/, $db{$pkg} );
	push( @times, $t );
	my $sum = 0;
	foreach (@times[1..$#times]) { $sum += $_; }
	$times[0] = $sum / (@times-1);
	$db{$pkg} = join( ' ', @times );
    }
    else {
	$db{$pkg} = "$t $t";
    }
    untie %db;
}

sub add_space_entry {
    my $self = shift;
    my $pkg = shift;
    my $space = shift;

    my $keepvals = 4;

    return if !$self->get_conf('AVG_SPACE_DB') || $space == 0;
    my %db;
    if (!tie %db, 'GDBM_File', $self->get_conf('AVG_SPACE_DB'), &GDBM_WRCREAT, 0664) {
	$self->log("Can't open average space db " . $self->get_conf('AVG_SPACE_DB') . "\n");
	return;
    }
    $pkg =~ s/_.*//;

    if (exists $db{$pkg}) {
	my @values = split( /\s+/, $db{$pkg} );
	shift @values;
	unshift( @values, $space );
	pop @values if @values > $keepvals;
	my ($sum, $n, $weight, $i) = (0, 0, scalar(@values));
	for( $i = 0; $i < @values; ++$i) {
	    $sum += $values[$i] * $weight;
	    $n += $weight;
	}
	unshift( @values, $sum/$n );
	$db{$pkg} = join( ' ', @values );
    }
    else {
	$db{$pkg} = "$space $space";
    }
    untie %db;
}

sub log_section {
    my $self = shift;
    my $section = shift;

    $self->log("\n");
    $self->log('╔', '═' x 78, '╗', "\n");
    $self->log('║', " $section ", ' ' x (80 - length($section) - 4), '║', "\n");
    $self->log('╚', '═' x 78, '╝', "\n\n");
}

sub log_subsection {
    my $self = shift;
    my $section = shift;

    $self->log("\n");
    $self->log('┌', '─' x 78, '┐', "\n");
    $self->log('│', " $section ", ' ' x (80 - length($section) - 4), '│', "\n");
    $self->log('└', '─' x 78, '┘', "\n\n");
}

sub log_subsubsection {
    my $self = shift;
    my $section = shift;

    $self->log("\n");
    $self->log("$section\n");
    $self->log('─' x (length($section)), "\n\n");
}

sub log_sep {
    my $self = shift;

    $self->log('─' x 80, "\n");
}

1;<|MERGE_RESOLUTION|>--- conflicted
+++ resolved
@@ -1224,251 +1224,6 @@
     return $mode eq "-s" || $status == 0;
 }
 
-<<<<<<< HEAD
-=======
-sub filter_dependencies {
-    my $self = shift;
-    my $dependencies = shift;
-    my $pos_list = shift;
-    my $neg_list = shift;
-    my($dep, $d, $name, %names);
-
-    $self->log("Checking for already installed source dependencies...\n");
-
-    @$pos_list = @$neg_list = ();
-    foreach $d (@$dependencies) {
-	my $name = $d->{'Package'};
-	$names{$name} = 1 if $name !~ /^\*/;
-	foreach (@{$d->{'Alternatives'}}) {
-	    my $name = $_->{'Package'};
-	    $names{$name} = 1 if $name !~ /^\*/;
-	}
-    }
-    my $status = $self->get_dpkg_status(keys %names);
-
-    my $policy = undef;
-    if ($self->get_conf('APT_POLICY')) {
-	$policy = $self->get_apt_policy(keys %names);
-    }
-
-    foreach $dep (@$dependencies) {
-	$name = $dep->{'Package'};
-	next if !$name;
-
-	my $stat = $status->{$name};
-	if ($dep->{'Neg'}) {
-	    if ($stat->{'Installed'}) {
-		my ($rel, $vers) = ($dep->{'Rel'}, $dep->{'Version'});
-		my $ivers = $stat->{'Version'};
-		if (!$rel || version_compare( $ivers, $rel, $vers )){
-		    debug("$name: neg dep, installed, not versioned or ",
-				 "version relation satisfied --> remove\n");
-		    $self->log("$name: installed (negative dependency)");
-		    $self->log(" (bad version $ivers $rel $vers)")
-			if $rel;
-		    $self->log("\n");
-		    push( @$neg_list, $name );
-		}
-		else {
-		    $self->log("$name: installed (negative dependency) (but version ok $ivers $rel $vers)\n");
-		}
-	    }
-	    else {
-		debug("$name: neg dep, not installed\n");
-		$self->log("$name: already deinstalled\n");
-	    }
-	    next;
-	}
-
-	my $is_satisfied = 0;
-	my $installable = "";
-	my $upgradeable = "";
-	foreach $d ($dep, @{$dep->{'Alternatives'}}) {
-	    my ($name, $rel, $vers) =
-		($d->{'Package'}, $d->{'Rel'}, $d->{'Version'});
-	    my $stat = $status->{$name};
-	    if (!$stat->{'Installed'}) {
-		debug("$name: pos dep, not installed\n");
-		$self->log("$name: missing\n");
-
-		if ($self->get_conf('APT_POLICY') &&
-		    defined($policy->{$name}) &&
-		    $rel) {
-		    if (!version_compare($policy->{$name}->{defversion}, $rel, $vers)) {
-			$self->log("Default version of $name not sufficient, ");
-			foreach my $cvers (@{$policy->{$name}->{versions}}) {
-			    if (version_compare($cvers, $rel, $vers)) {
-				$self->log("using version $cvers\n");
-				$installable = $name . "=" . $cvers if !$installable;
-				last;
-			    }
-			}
-			if(!$installable) {
-			    $self->log("no suitable version found. Skipping for now, maybe there are alternatives.\n");
-			    next if ($self->get_conf('CHECK_DEPENDS_ALGORITHM') eq "alternatives");
-			}
-		    } else {
-			$self->log("Using default version " . $policy->{$name}->{defversion} . "\n");
-		    }
-		}
-		$installable = $name if !$installable;
-		next;
-	    }
-	    my $ivers = $stat->{'Version'};
-	    if (!$rel || version_compare( $ivers, $rel, $vers )) {
-		debug("$name: pos dep, installed, no versioned dep or ",
-			     "version ok\n");
-		$self->log("$name: already installed ($ivers");
-		$self->log(" $rel $vers is satisfied")
-		    if $rel;
-		$self->log(")\n");
-		$is_satisfied = 1;
-		last;
-	    }
-	    debug("$name: vers dep, installed $ivers ! $rel $vers\n");
-	    $self->log("$name: non-matching version installed ".
-		       "($ivers ! $rel $vers)\n");
-	    if ($rel =~ /^</ ||
-		($rel eq '=' && version_compare($ivers, '>>', $vers))) {
-		debug("$name: would be a downgrade!\n");
-		$self->log("$name: would have to downgrade!\n");
-	    } elsif ($self->get_conf('APT_POLICY') &&
-		     defined($policy->{$name})) {
-		if (!version_compare($policy->{$name}->{defversion}, $rel, $vers)) {
-		    $self->log("Default version of $name not sufficient, ");
-		    foreach my $cvers (@{$policy->{$name}->{versions}}) {
-			if(version_compare($cvers, $rel, $vers)) {
-			    $self->log("using version $cvers\n");
-			    $upgradeable = $name if ! $upgradeable;
-			    last;
-			}
-		    }
-		    $self->log("no suitable alternative found. I probably should dep-wait this one.\n") if !$upgradeable;
-		    return 0;
-		} else {
-		    $self->log("Using default version " . $policy->{$name}->{defversion} . "\n");
-		}
-		$upgradeable = $name if !$upgradeable;
-	    }
-	}
-	if (!$is_satisfied) {
-	    if ($upgradeable) {
-		debug("using $upgradeable for upgrade\n");
-		push( @$pos_list, $upgradeable );
-	    }
-	    elsif ($installable) {
-		debug("using $installable for install\n");
-		push( @$pos_list, $installable );
-	    }
-	    else {
-		$self->log("This dependency could not be satisfied. Possible reasons:\n");
-		$self->log("* The package has a versioned dependency that is not yet available.\n");
-		$self->log("* The package has a versioned dependency on a package version that is\n  older than the currently-installed package. Downgrades are not implemented.\n");
-		return 0;
-	    }
-	}
-    }
-
-    return 1;
-}
-
-sub check_dependencies {
-    my $self = shift;
-    my $dependencies = shift;
-    my $fail = "";
-    my($dep, $d, $name, %names);
-
-    $self->log("Checking correctness of source dependencies...\n");
-
-    foreach $d (@$dependencies) {
-	my $name = $d->{'Package'};
-	$names{$name} = 1 if $name !~ /^\*/;
-	foreach (@{$d->{'Alternatives'}}) {
-	    my $name = $_->{'Package'};
-	    $names{$name} = 1 if $name !~ /^\*/;
-	}
-    }
-    foreach $name (@{$self->get('Toolchain Packages')}) {
-	$names{$name} = 1;
-    }
-    my $status = $self->get_dpkg_status(keys %names);
-
-    foreach $dep (@$dependencies) {
-	$name = $dep->{'Package'};
-	next if $name =~ /^\*/;
-	my $stat = $status->{$name};
-	if ($dep->{'Neg'}) {
-	    if ($stat->{'Installed'}) {
-		if (!$dep->{'Rel'}) {
-		    $fail .= "$name(still installed) ";
-		}
-		elsif ($stat->{'Version'} eq '~*=PROVIDED=*=') {
-		    # It's a versioned build-conflict, but we installed
-		    # a package that provides the conflicted package. It's ok.
-		}
-		elsif (version_compare($stat->{'Version'}, $dep->{'Rel'},
-				       $dep->{'Version'})) {
-		    $fail .= "$name(inst $stat->{'Version'} $dep->{'Rel'} ".
-			"conflicted $dep->{'Version'})\n";
-		}
-	    }
-	}
-	else {
-	    my $is_satisfied = 0;
-	    my $f = "";
-	    foreach $d ($dep, @{$dep->{'Alternatives'}}) {
-		my $name = $d->{'Package'};
-		my $stat = $status->{$name};
-		if (!$stat->{'Installed'}) {
-		    $f =~ s/ $/\|/ if $f;
-		    $f .= "$name(missing) ";
-		}
-		elsif ($d->{'Rel'} &&
-		       !version_compare( $stat->{'Version'}, $d->{'Rel'},
-					 $d->{'Version'} )) {
-		    $f =~ s/ $/\|/ if $f;
-		    $f .= "$name(inst $stat->{'Version'} ! $d->{'Rel'} ".
-			"wanted $d->{'Version'}) ";
-		}
-		else {
-		    $is_satisfied = 1;
-		}
-	    }
-	    if (!$is_satisfied) {
-		$fail .= $f;
-	    }
-	}
-    }
-    $fail =~ s/\s+$//;
-    if (!$fail && @{$self->get('Toolchain Packages')}) {
-	my ($sysname, $nodename, $release, $version, $machine) = uname();
-	my $arch = $self->get('Arch');
-
-	$self->log("Kernel: $sysname $release $arch ($machine)\n");
-	$self->log("Toolchain package versions:");
-	foreach $name (@{$self->get('Toolchain Packages')}) {
-	    if (defined($status->{$name}->{'Version'})) {
-		$self->log(' ' . $name . '_' . $status->{$name}->{'Version'});
-	    } else {
-		$self->log(' ' . $name . '_' . ' =*=NOT INSTALLED=*=');
-	    }
-	}
-	$self->log("\n");
-
-	$self->log("Package versions:");
-	my $pkg_status = $self->get_dpkg_status();
-	foreach $name (sort keys %{$pkg_status}) {
-	    if (defined($pkg_status->{$name}->{'Version'})) {
-		$self->log(' ' . $name . '_' . $pkg_status->{$name}->{'Version'});
-	    }
-	}
-	$self->log("\n");
-    }
-
-    return $fail;
-}
-
->>>>>>> 529fc1e9
 # Produce a hash suitable for ENV export
 sub get_env ($$) {
     my $self = shift;
@@ -1493,90 +1248,6 @@
     return $envlist;
 }
 
-<<<<<<< HEAD
-=======
-sub get_apt_policy {
-    my $self = shift;
-    my @interest = @_;
-    my $package;
-    my %packages;
-
-    my $pipe =
-	$self->get('Session')->pipe_apt_command(
-	    { COMMAND => [$self->get_conf('APT_CACHE'), 'policy', @interest],
-	      ENV => {'LC_ALL' => 'C'},
-	      USER => $self->get_conf('USERNAME'),
-	      PRIORITY => 0,
-	      DIR => '/' }) || die 'Can\'t start ' . $self->get_conf('APT_CACHE') . ": $!\n";
-
-    while(<$pipe>) {
-	$package=$1 if /^([0-9a-z+.-]+):$/;
-	$packages{$package}->{curversion}=$1 if /^ {2}Installed: ([0-9a-zA-Z-.:~+]*)$/;
-	$packages{$package}->{defversion}=$1 if /^ {2}Candidate: ([0-9a-zA-Z-.:~+]*)$/;
-	push @{$packages{$package}->{versions}}, "$2" if /^ (\*{3}| {3}) ([0-9a-zA-Z-.:~+]*) 0$/;
-    }
-    close($pipe);
-    die $self->get_conf('APT_CACHE') . " exit status $?\n" if $?;
-
-    return \%packages;
-}
-
-sub get_dpkg_status {
-    my $self = shift;
-    my @interest = @_;
-    my %result;
-    local( *STATUS );
-
-    debug("Requesting dpkg status for packages: @interest\n");
-    if (!open( STATUS, "<$self->{'Chroot Dir'}/var/lib/dpkg/status" )) {
-	$self->log("Can't open $self->{'Chroot Dir'}/var/lib/dpkg/status: $!\n");
-	return ();
-    }
-    local( $/ ) = "";
-    while( <STATUS> ) {
-	my( $pkg, $status, $version, $provides );
-	/^Package:\s*(.*)\s*$/mi and $pkg = $1;
-	/^Status:\s*(.*)\s*$/mi and $status = $1;
-	/^Version:\s*(.*)\s*$/mi and $version = $1;
-	/^Provides:\s*(.*)\s*$/mi and $provides = $1;
-	if (!$pkg) {
-	    $self->log_error("parse error in $self->{'Chroot Dir'}/var/lib/dpkg/status: no Package: field\n");
-	    next;
-	}
-	if (defined($version)) {
-	    debug("$pkg ($version) status: $status\n") if $self->get_conf('DEBUG') >= 2;
-	} else {
-	    debug("$pkg status: $status\n") if $self->get_conf('DEBUG') >= 2;
-	}
-	if (!$status) {
-	    $self->log_error("parse error in $self->{'Chroot Dir'}/var/lib/dpkg/status: no Status: field for package $pkg\n");
-	    next;
-	}
-	if ($status !~ /\sinstalled$/) {
-	    $result{$pkg}->{'Installed'} = 0
-		if !(exists($result{$pkg}) &&
-		     $result{$pkg}->{'Version'} eq '~*=PROVIDED=*=');
-	    next;
-	}
-	if (!defined $version || $version eq "") {
-	    $self->log_error("parse error in $self->{'Chroot Dir'}/var/lib/dpkg/status: no Version: field for package $pkg\n");
-	    next;
-	}
-	$result{$pkg} = { Installed => 1, Version => $version }
-	if (isin( $pkg, @interest) || !@interest);
-	if ($provides) {
-	    foreach (split( /\s*,\s*/, $provides )) {
-		$result{$_} = { Installed => 1, Version => '~*=PROVIDED=*=' }
-		if isin( $_, @interest ) and (not exists($result{$_}) or
-					      ($result{$_}->{'Installed'} == 0));
-	    }
-	}
-    }
-    close( STATUS );
-    return \%result;
-}
-
->>>>>>> 529fc1e9
 sub merge_pkg_build_deps {
     my $self = shift;
     my $pkg = shift;
