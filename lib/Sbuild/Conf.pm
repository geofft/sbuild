#
# Conf.pm: configuration library for sbuild
# Copyright © 2005      Ryan Murray <rmurray@debian.org>
# Copyright © 2006-2010 Roger Leigh <rleigh@debian.org>
#
# This program is free software: you can redistribute it and/or modify
# it under the terms of the GNU General Public License as published by
# the Free Software Foundation, either version 2 of the License, or
# (at your option) any later version.
#
# This program is distributed in the hope that it will be useful, but
# WITHOUT ANY WARRANTY; without even the implied warranty of
# MERCHANTABILITY or FITNESS FOR A PARTICULAR PURPOSE.  See the GNU
# General Public License for more details.
#
# You should have received a copy of the GNU General Public License
# along with this program.  If not, see
# <http://www.gnu.org/licenses/>.
#
#######################################################################

package Sbuild::Conf;

use strict;
use warnings;

use Cwd qw(cwd);
use POSIX qw(getgroups getgid);
use Sbuild qw(isin);
use Sbuild::ConfBase;
use Sbuild::Sysconfig;

BEGIN {
    use Exporter ();
    our (@ISA, @EXPORT);

    @ISA = qw(Exporter);

    @EXPORT = qw(new setup read);
}

sub setup ($);
sub read ($);

sub new {
    my $conf = Sbuild::ConfBase->new(@_);
    Sbuild::Conf::setup($conf);
    Sbuild::Conf::read($conf);

    return $conf;
}

sub setup ($) {
    my $conf = shift;

    my $validate_program = sub {
	my $conf = shift;
	my $entry = shift;
	my $key = $entry->{'NAME'};
	my $program = $conf->get($key);

	die "$key binary is not defined"
	    if !defined($program) || !$program;

	# Emulate execvp behaviour by searching the binary in the PATH.
	my @paths = split(/:/, $conf->get('PATH'));
	# Also consider the empty path for absolute locations.
	push (@paths, '');
	my $found = 0;
	foreach my $path (@paths) {
	    $found = 1 if (-x File::Spec->catfile($path, $program));
	}

	die "$key binary '$program' does not exist or is not executable"
	    if !$found;
    };

    my $validate_directory = sub {
	my $conf = shift;
	my $entry = shift;
	my $key = $entry->{'NAME'};
	my $directory = $conf->get($key);

	die "$key directory is not defined"
	    if !defined($directory) || !$directory;

	die "$key directory '$directory' does not exist"
	    if !-d $directory;
    };

    my $validate_append_version = sub {
	my $conf = shift;
	my $entry = shift;

	if (defined($conf->get('APPEND_TO_VERSION')) &&
	    $conf->get('APPEND_TO_VERSION') &&
	    $conf->get('BUILD_SOURCE') != 0) {
	    # See <http://bugs.debian.org/475777> for details
	    die "The --append-to-version option is incompatible with a source upload\n";
	}

	if ($conf->get('BUILD_SOURCE') &&
	    $conf->get('BIN_NMU')) {
	    print STDERR "Not building source package for binNMU\n";
	    $conf->_set_value('BUILD_SOURCE', 0);
	}
    };

    my $set_signing_option = sub {
	my $conf = shift;
	my $entry = shift;
	my $value = shift;
	my $key = $entry->{'NAME'};
	$conf->_set_value($key, $value);

	my @signing_options = ();
	push @signing_options, "-m".$conf->get('MAINTAINER_NAME')
	    if defined $conf->get('MAINTAINER_NAME');
	push @signing_options, "-e".$conf->get('UPLOADER_NAME')
	    if defined $conf->get('UPLOADER_NAME');
	$conf->set('SIGNING_OPTIONS', \@signing_options);
    };

    our $HOME = $conf->get('HOME');

    my %sbuild_keys = (
	'CHROOT'				=> {
	    TYPE => 'STRING',
	    VARNAME => 'chroot',
	    GROUP => 'Chroot options',
	    DEFAULT => undef,
	    HELP => 'Default chroot (defaults to distribution[-arch][-sbuild])'
	},
	'BUILD_ARCH_ALL'			=> {
	    TYPE => 'BOOL',
	    VARNAME => 'build_arch_all',
	    GROUP => 'Build options',
	    DEFAULT => 0,
	    HELP => 'Build architecture: all packages by default'
	},
	'BUILD_ARCH_ANY'			=> {
	    TYPE => 'BOOL',
	    VARNAME => 'build_arch_any',
	    GROUP => 'Build options',
	    DEFAULT => 1,
	    HELP => 'Build architecture: any packages by default'
	},
	'NOLOG'					=> {
	    TYPE => 'BOOL',
	    GROUP => '__INTERNAL',
	    DEFAULT => 0,
	    HELP => 'Disable use of log file'
	},
	'SUDO'					=> {
	    TYPE => 'STRING',
	    VARNAME => 'sudo',
	    GROUP => 'Programs',
	    CHECK => sub {
		my $conf = shift;
		my $entry = shift;
		my $key = $entry->{'NAME'};

		# Only validate if needed.
		if ($conf->get('CHROOT_MODE') eq 'split' ||
		    ($conf->get('CHROOT_MODE') eq 'schroot' &&
		     $conf->get('CHROOT_SPLIT'))) {
		    $validate_program->($conf, $entry);

		    local (%ENV) = %ENV; # make local environment
		    $ENV{'DEBIAN_FRONTEND'} = "noninteractive";
		    $ENV{'APT_CONFIG'} = "test_apt_config";
		    $ENV{'SHELL'} = '/bin/sh';

		    my $sudo = $conf->get('SUDO');
		    chomp( my $test_df = `$sudo sh -c 'echo \$DEBIAN_FRONTEND'` );
		    chomp( my $test_ac = `$sudo sh -c 'echo \$APT_CONFIG'` );
		    chomp( my $test_sh = `$sudo sh -c 'echo \$SHELL'` );

		    if ($test_df ne "noninteractive" ||
			$test_ac ne "test_apt_config" ||
			$test_sh ne '/bin/sh') {
			print STDERR "$sudo is stripping APT_CONFIG, DEBIAN_FRONTEND and/or SHELL from the environment\n";
			print STDERR "'Defaults:" . $conf->get('USERNAME') . " env_keep+=\"APT_CONFIG DEBIAN_FRONTEND SHELL\"' is not set in /etc/sudoers\n";
			die "$sudo is incorrectly configured"
		    }
		}
	    },
	    DEFAULT => 'sudo',
	    HELP => 'Path to sudo binary'
	},
	'SU'					=> {
	    TYPE => 'STRING',
	    VARNAME => 'su',
	    GROUP => 'Programs',
	    CHECK => $validate_program,
	    DEFAULT => 'su',
	    HELP => 'Path to su binary'
	},
	'SCHROOT'				=> {
	    TYPE => 'STRING',
	    GROUP => '__INTERNAL',
	    CHECK => sub {
		my $conf = shift;
		my $entry = shift;
		my $key = $entry->{'NAME'};

		# Only validate if needed.
		if ($conf->get('CHROOT_MODE') eq 'schroot') {
		    $validate_program->($conf, $entry);
		}
	    },
	    DEFAULT => 'schroot',
	    HELP => 'Path to schroot binary'
	},
	'SCHROOT_OPTIONS'			=> {
	    TYPE => 'ARRAY:STRING',
	    VARNAME => 'schroot_options',
	    GROUP => 'Programs',
	    DEFAULT => ['-q'],
	    HELP => 'Additional command-line options for schroot'
	},
	'FAKEROOT'				=> {
	    TYPE => 'STRING',
	    VARNAME => 'fakeroot',
	    GROUP => 'Programs',
	    DEFAULT => 'fakeroot',
	    HELP => 'Path to fakeroot binary'
	},
	'APT_GET'				=> {
	    TYPE => 'STRING',
	    VARNAME => 'apt_get',
	    GROUP => 'Programs',
	    CHECK => $validate_program,
	    DEFAULT => 'apt-get',
	    HELP => 'Path to apt-get binary'
	},
	'APT_CACHE'				=> {
	    TYPE => 'STRING',
	    VARNAME => 'apt_cache',
	    GROUP => 'Programs',
	    CHECK => $validate_program,
	    DEFAULT => 'apt-cache',
	    HELP => 'Path to apt-cache binary'
	},
	'APTITUDE'				=> {
	    TYPE => 'STRING',
	    VARNAME => 'aptitude',
	    GROUP => 'Programs',
	    CHECK => sub {
		my $conf = shift;
		my $entry = shift;
		my $key = $entry->{'NAME'};

		# Only validate if needed.
		if ($conf->get('BUILD_DEP_RESOLVER') eq 'aptitude') {
		    $validate_program->($conf, $entry);
		}
	    },
	    DEFAULT => 'aptitude',
	    HELP => 'Path to aptitude binary'
	},
	'XAPT'				=> {
	    TYPE => 'STRING',
	    VARNAME => 'xapt',
	    GROUP => 'Programs',
	    CHECK => sub {
		my $conf = shift;
		my $entry = shift;
		my $key = $entry->{'NAME'};

		# Only validate if needed.
		if ($conf->get('BUILD_DEP_RESOLVER') eq 'xapt') {
		    $validate_program->($conf, $entry);
		}
	    },
	    CHECK => $validate_program,
	    DEFAULT => 'xapt'
	},
	'DPKG_BUILDPACKAGE_USER_OPTIONS'	=> {
	    TYPE => 'ARRAY:STRING',
	    GROUP => '__INTERNAL',
	    DEFAULT => [],
	    HELP => 'Additional command-line options for dpkg-buildpackage.  Not settable in config.'
	},
	'DPKG_SOURCE'				=> {
	    TYPE => 'STRING',
	    VARNAME => 'dpkg_source',
	    GROUP => 'Programs',
	    CHECK => $validate_program,
	    DEFAULT => 'dpkg-source',
	    HELP => 'Path to dpkg-source binary'
	},
	'DPKG_SOURCE_OPTIONS'			=> {
	    TYPE => 'ARRAY:STRING',
	    VARNAME => 'dpkg_source_opts',
	    GROUP => 'Programs',
	    DEFAULT => [],
	    HELP => 'Additional command-line options for dpkg-source'
	},
	'DCMD'					=> {
	    TYPE => 'STRING',
	    VARNAME => 'dcmd',
	    GROUP => 'Programs',
	    CHECK => $validate_program,
	    DEFAULT => 'dcmd',
	    HELP => 'Path to dcmd binary'
	},
	'MD5SUM'				=> {
	    TYPE => 'STRING',
	    VARNAME => 'md5sum',
	    GROUP => 'Programs',
	    CHECK => $validate_program,
	    DEFAULT => 'md5sum',
	    HELP => 'Path to md5sum binary'
	},
	'STATS_DIR'				=> {
	    TYPE => 'STRING',
	    VARNAME => 'stats_dir',
	    GROUP => 'Statistics',
	    DEFAULT => "$HOME/stats",
	    HELP => 'Directory for writing build statistics to'
	},
	'PACKAGE_CHECKLIST'			=> {
	    TYPE => 'STRING',
	    VARNAME => 'package_checklist',
	    GROUP => 'Chroot options',
	    DEFAULT => "$Sbuild::Sysconfig::paths{'SBUILD_LOCALSTATE_DIR'}/package-checklist",
	    HELP => 'Where to store list currently installed packages inside chroot'
	},
	'BUILD_ENV_CMND'			=> {
	    TYPE => 'STRING',
	    VARNAME => 'build_env_cmnd',
	    GROUP => 'Build options',
	    DEFAULT => "",
	    HELP => 'This command is run with the dpkg-buildpackage command line passed to it (in the chroot, if doing a chrooted build).  It is used by the sparc buildd (which is sparc64) to call the wrapper script that sets the environment to sparc (32-bit).  It could be used for other build environment setup scripts.  Note that this is superceded by schroot\'s \'command-prefix\' option'
	},
	'PGP_OPTIONS'				=> {
	    TYPE => 'ARRAY:STRING',
	    VARNAME => 'pgp_options',
	    GROUP => 'Build options',
	    DEFAULT => ['-us', '-uc'],
	    HELP => 'Additional signing options for dpkg-buildpackage'
	},
	'LOG_DIR'				=> {
	    TYPE => 'STRING',
	    VARNAME => 'log_dir',
	    GROUP => 'Logging options',
	    CHECK => sub {
		my $conf = shift;
		my $entry = shift;
		my $key = $entry->{'NAME'};
		my $directory = $conf->get($key);

		# Trigger creation
		$conf->get('LOG_DIR_AVAILABLE');
	    },
	    GET => sub {
		my $conf = shift;
		my $entry = shift;

		my $retval = $conf->_get($entry->{'NAME'});

		# user mode defaults to the CWD, while buildd mode
		# defaults to $HOME/logs.
		if (!defined($retval)) {
		    $retval = ".";
		    if ($conf->get('SBUILD_MODE') eq 'buildd') {
			$retval = "$HOME/logs";
		    }
		}

		return $retval;
	    },
	    HELP => 'Directory for storing build logs.  This defaults to \'.\' when SBUILD_MODE is set to \'user\' (the default), and to \'$HOME/logs\' when SBUILD_MODE is set to \'buildd\'.'
	},
	'LOG_COLOUR'				=> {
	    TYPE => 'BOOL',
	    VARNAME => 'log_colour',
	    GROUP => 'Logging options',
	    DEFAULT => 1,
	    HELP => 'Add colour highlighting to interactive log messages (informational, warning and error messages).  Log files will not be coloured.'
	},
	'LOG_FILTER'				=> {
	    TYPE => 'BOOL',
	    VARNAME => 'log_filter',
	    GROUP => 'Logging options',
	    DEFAULT => 1,
	    HELP => 'Filter variable strings from log messages such as the chroot name and build directory'
	},
	'LOG_COLOUR'				=> {
	    TYPE => 'BOOL',
	    VARNAME => 'log_colour',
	    GROUP => 'Logging options',
	    DEFAULT => 1,
	    HELP => 'Colour log messages such as critical failures, warnings and sucess'
	},
	'LOG_DIR_AVAILABLE'			=> {
	    TYPE => 'BOOL',
	    GROUP => '__INTERNAL',
	    GET => sub {
		my $conf = shift;
		my $entry = shift;

		my $directory = $conf->get('LOG_DIR');

		my $log_dir_available = 1;
		if ($directory && ! -d $directory &&
		    !mkdir $directory) {
		    warn "Could not create '$directory': $!\n";
		    $log_dir_available = 0;
		}

		return $log_dir_available;
	    }
	},
	'MAILTO'				=> {
	    TYPE => 'STRING',
	    VARNAME => 'mailto',
	    GROUP => 'Logging options',
	    CHECK => sub {
		my $conf = shift;
		my $entry = shift;
		my $key = $entry->{'NAME'};

		die "mailto not set\n"
		    if !$conf->get('MAILTO') &&
		    $conf->get('SBUILD_MODE') eq "buildd";
	    },
	    GET => sub {
		my $conf = shift;
		my $entry = shift;

		my $retval = $conf->_get($entry->{'NAME'});

		# Now, we might need to adjust the MAILTO based on the
		# config data. We shouldn't do this if it was already
		# explicitly set by the command line option:
		if (defined($conf->get('MAILTO_FORCED_BY_CLI')) &&
		    !$conf->get('MAILTO_FORCED_BY_CLI')
		    && defined($conf->get('DISTRIBUTION'))
		    && $conf->get('DISTRIBUTION')
		    && defined($conf->get('MAILTO_HASH'))
		    && $conf->get('MAILTO_HASH')->{$conf->get('DISTRIBUTION')}) {
		    $retval = $conf->get('MAILTO_HASH')->{$conf->get('DISTRIBUTION')};
		}

		return $retval;
	    },
	    DEFAULT => "",
	    HELP => 'email address to mail build logs to'
	},
	'MAILTO_FORCED_BY_CLI'			=> {
	    TYPE => 'BOOL',
	    GROUP => '__INTERNAL',
	    DEFAULT => 0
	},
	'MAILTO_HASH'				=> {
	    TYPE => 'HASH:STRING',
	    VARNAME => 'mailto_hash',
	    GROUP => 'Logging options',
	    DEFAULT => {},
	    HELP => 'Like MAILTO, but per-distribution.  This is a hashref mapping distribution name to MAILTO.  Note that for backward compatibility, this is also settable using the hash %mailto (deprecated), rather than a hash reference.'
	},
	'MAILFROM'				=> {
	    TYPE => 'STRING',
	    VARNAME => 'mailfrom',
	    GROUP => 'Logging options',
	    DEFAULT => "Source Builder <sbuild>",
	    HELP => 'email address set in the From line of build logs'
	},
	'COMPRESS_BUILD_LOG_MAILS'              => {
	    TYPE => 'BOOL',
	    VARNAME => 'compress_build_log_mails',
	    GROUP => 'Logging options',
	    DEFAULT => 1,
	    HELP => 'Should build log mails be compressed?'
	},
	'MIME_BUILD_LOG_MAILS'                  => {
	    TYPE => 'BOOL',
	    VARNAME => 'mime_build_log_mails',
	    GROUP => 'Logging options',
	    DEFAULT => 1,
	    HELP => 'Should build log mails be MIME encoded?'
	},
	'PURGE_BUILD_DEPS'			=> {
	    TYPE => 'STRING',
	    VARNAME => 'purge_build_deps',
	    GROUP => 'Chroot options',
	    CHECK => sub {
		my $conf = shift;
		my $entry = shift;
		my $key = $entry->{'NAME'};

		die "Bad purge mode \'" .
		    $conf->get('PURGE_BUILD_DEPS') . "\'"
		    if !isin($conf->get('PURGE_BUILD_DEPS'),
			     qw(always successful never));
	    },
	    DEFAULT => 'always',
	    HELP => 'When to purge the build dependencies after a build; possible values are "never", "successful", and "always"'
	},
	'PURGE_BUILD_DIRECTORY'			=> {
	    TYPE => 'STRING',
	    VARNAME => 'purge_build_directory',
	    GROUP => 'Chroot options',
	    CHECK => sub {
		my $conf = shift;
		my $entry = shift;
		my $key = $entry->{'NAME'};

		die "Bad purge mode \'" .
		    $conf->get('PURGE_BUILD_DIRECTORY') . "\'"
		    if !isin($conf->get('PURGE_BUILD_DIRECTORY'),
			     qw(always successful never));
	    },
	    DEFAULT => 'always',
	    HELP => 'When to purge the build directory after a build; possible values are "never", "successful", and "always"'
	},
	'PURGE_SESSION'			=> {
	    TYPE => 'STRING',
	    VARNAME => 'purge_session',
	    GROUP => 'Chroot options',
	    CHECK => sub {
		my $conf = shift;
		my $entry = shift;
		my $key = $entry->{'NAME'};

		die "Bad purge mode \'" .
		    $conf->get('PURGE_SESSION') . "\'"
		    if !isin($conf->get('PURGE_SESSION'),
			     qw(always successful never));
	    },
	    DEFAULT => 'always',
	    HELP => 'Purge the schroot session following a build.  This is useful in conjunction with the --purge and --purge-deps options when using snapshot chroots, since by default the snapshot will be deleted. Possible values are "always" (default), "never", and "successful"'
	},
	'TOOLCHAIN_REGEX'			=> {
	    TYPE => 'ARRAY:STRING',
	    VARNAME => 'toolchain_regex',
	    GROUP => 'Build options',
	    DEFAULT => ['binutils$',
			'dpkg-dev$',
			'gcc-[\d.]+$',
			'g\+\+-[\d.]+$',
			'libstdc\+\+',
			'libc[\d.]+-dev$',
			'linux-kernel-headers$',
			'linux-libc-dev$',
			'gnumach-dev$',
			'hurd-dev$',
			'kfreebsd-kernel-headers$'
		],
	    HELP => 'Regular expressions identifying toolchain packages.  Note that for backward compatibility, this is also settable using the array @toolchain_regex (deprecated), rather than an array reference.'
	},
	'STALLED_PKG_TIMEOUT'			=> {
	    TYPE => 'NUMERIC',
	    VARNAME => 'stalled_pkg_timeout',
	    GROUP => 'Build timeouts',
	    DEFAULT => 150, # minutes
	    HELP => 'Time (in minutes) of inactivity after which a build is terminated. Activity is measured by output to the log file.'
	},
	'MAX_LOCK_TRYS'				=> {
	    TYPE => 'NUMERIC',
	    VARNAME => 'max_lock_trys',
	    GROUP => 'Build timeouts',
	    DEFAULT => 120,
	    HELP => 'Number of times to try waiting for a lock.'
	},
	'LOCK_INTERVAL'				=> {
	    TYPE => 'NUMERIC',
	    VARNAME => 'lock_interval',
	    GROUP => 'Build timeouts',
	    DEFAULT => 5,
	    HELP => 'Lock wait interval (seconds).  Maximum wait time is (max_lock_trys × lock_interval).'
	},
	'CHROOT_MODE'				=> {
	    TYPE => 'STRING',
	    VARNAME => 'chroot_mode',
	    GROUP => 'Chroot options',
	    CHECK => sub {
		my $conf = shift;
		my $entry = shift;
		my $key = $entry->{'NAME'};

		die "Bad chroot mode \'" . $conf->get('CHROOT_MODE') . "\'"
		    if !isin($conf->get('CHROOT_MODE'),
			     qw(schroot sudo));
	    },
	    DEFAULT => 'schroot',
	    HELP => 'Mechanism to use for chroot virtualisation.  Possible value are "schroot" (default) and "sudo".'
	},
	'CHROOT_SPLIT'				=> {
	    TYPE => 'BOOL',
	    VARNAME => 'chroot_split',
	    GROUP => 'Chroot options',
	    DEFAULT => 0,
	    HELP => 'Run in split mode?  In split mode, apt-get and dpkg are run on the host system, rather than inside the chroot.'
	},
	'CHECK_SPACE'				=> {
	    TYPE => 'BOOL',
	    VARNAME => 'check_space',
	    GROUP => 'Build options',
	    DEFAULT => 1,
	    HELP => 'Check free disk space prior to starting a build.  sbuild requires the free space to be at least twice the size of the unpacked sources to allow a build to proceed.  Can be disabled to allow building if space is very limited, but the threshold to abort a build has been exceeded despite there being sufficient space for the build to complete.'
	},
	'BUILD_DIR'				=> {
	    TYPE => 'STRING',
	    VARNAME => 'build_dir',
	    GROUP => 'Core options',
	    DEFAULT => cwd(),
	    IGNORE_DEFAULT => 1, # Don't dump class to config
	    EXAMPLE => '$build_dir = \'/home/pete/build\';',
	    CHECK => $validate_directory,
	    HELP => 'This option is deprecated.  Directory for chroot symlinks and sbuild logs.  Defaults to the current directory if unspecified.  It is used as the location of chroot symlinks (obsolete) and for current build log symlinks and some build logs.  There is no default; if unset, it defaults to the current working directory.  $HOME/build is another common configuration.'
	},
	'SBUILD_MODE'				=> {
	    TYPE => 'STRING',
	    VARNAME => 'sbuild_mode',
	    GROUP => 'Core options',
	    DEFAULT => 'user',
	    HELP => 'sbuild behaviour; possible values are "user" (exit status reports build failures) and "buildd" (exit status does not report build failures) for use in a buildd setup.  "buildd" also currently implies enabling of "legacy features" such as chroot symlinks in the build directory and the creation of current symlinks in the build directory.'
	},
	'CHROOT_SETUP_SCRIPT'				=> {
	    TYPE => 'STRING',
	    VARNAME => 'chroot_setup_script',
	    GROUP => 'Chroot options',
	    DEFAULT => undef,
	    HELP => 'Script to run to perform custom setup tasks in the chroot.'
	},
	'FORCE_ORIG_SOURCE'			=> {
	    TYPE => 'BOOL',
	    VARNAME => 'force_orig_source',
	    GROUP => 'Build options',
	    DEFAULT => 0,
	    HELP => 'By default, the -s option only includes the .orig.tar.gz when needed (i.e. when the Debian revision is 0 or 1).  By setting this option to 1, the .orig.tar.gz will always be included when -s is used.  This is equivalent to --force-orig-source.'
	},
	'INDIVIDUAL_STALLED_PKG_TIMEOUT'	=> {
	    TYPE => 'HASH:NUMERIC',
	    VARNAME => 'individual_stalled_pkg_timeout',
	    GROUP => 'Build timeouts',
	    DEFAULT => {},
	    HELP => 'Some packages may exceed the general timeout (e.g. redirecting output to a file) and need a different timeout.  This has is a mapping between source package name and timeout.  Note that for backward compatibility, this is also settable using the hash %individual_stalled_pkg_timeout (deprecated) , rather than a hash reference.',
	    EXAMPLE =>
'%individual_stalled_pkg_timeout = (smalleiffel => 300,
				   jade => 300,
				   atlas => 300,
				   glibc => 1000,
				   \'gcc-3.3\' => 300,
				   kwave => 600);'
	},
	'ENVIRONMENT_FILTER'			=> {
	    TYPE => 'ARRAY:STRING',
	    VARNAME => 'environment_filter',
	    GROUP => 'Core options',
	    DEFAULT => ['^PATH$',
			'^DEB(IAN|SIGN)?_[A-Z_]+$',
	    		'^(C(PP|XX)?|LD|F)FLAGS(_APPEND)?$',
			'^USER(NAME)?$',
			'^LOGNAME$',
			'^HOME$',
			'^TERM$',
			'^SHELL$'],
	    HELP => 'Only environment variables matching one of the regular expressions in this arrayref will be passed to dpkg-buildpackage and other programs run by sbuild.'
	},
	'BUILD_ENVIRONMENT'			=> {
	    TYPE => 'HASH:STRING',
	    VARNAME => 'build_environment',
	    GROUP => 'Core options',
	    DEFAULT => {},
	    HELP => 'Environment to set during the build.  Defaults to setting PATH and LD_LIBRARY_PATH only.  Note that these environment variables are not subject to filtering with ENVIRONMENT_FILTER.  Example:',
	    EXAMPLE =>
'$build_environment = {
        \'CCACHE_DIR\' => \'/build/cache\'
};'
	},
	'LD_LIBRARY_PATH'			=> {
	    TYPE => 'STRING',
	    VARNAME => 'ld_library_path',
	    GROUP => 'Build environment',
	    DEFAULT => undef,
	    HELP => 'Library search path to use inside the chroot.'
	},
	'MAINTAINER_NAME'			=> {
	    TYPE => 'STRING',
	    VARNAME => 'maintainer_name',
	    GROUP => 'Maintainer options',
	    DEFAULT => undef,
	    SET => $set_signing_option,
	    HELP => 'Name to use as override in .changes files for the Maintainer field.  The Maintainer field will not be overridden unless set here.'
	},
	'UPLOADER_NAME'				=> {
	    VARNAME => 'uploader_name',
	    TYPE => 'STRING',
	    GROUP => 'Maintainer options',
	    DEFAULT => undef,
	    SET => $set_signing_option,
	    HELP => 'Name to use as override in .changes file for the Changed-By: field.'
	},
	'KEY_ID'				=> {
	    TYPE => 'STRING',
	    VARNAME => 'key_id',
	    GROUP => 'Maintainer options',
	    DEFAULT => undef,
	    HELP => 'Key ID to use in .changes for the current upload.  It overrides both $maintainer_name and $uploader_name.'
	},
	'SIGNING_OPTIONS'			=> {
	    TYPE => 'STRING',
	    GROUP => '__INTERNAL',
	    DEFAULT => "",
	    HELP => 'PGP-related identity options to pass to dpkg-buildpackage. Usually neither .dsc nor .changes files are not signed automatically.'
	},
	'APT_CLEAN'				=> {
	    TYPE => 'BOOL',
	    VARNAME => 'apt_clean',
	    GROUP => 'Chroot options',
	    DEFAULT => 0,
	    HELP => 'APT clean.  1 to enable running "apt-get clean" at the start of each build, or 0 to disable.'
	},
	'APT_UPDATE'				=> {
	    TYPE => 'BOOL',
	    VARNAME => 'apt_update',
	    GROUP => 'Chroot options',
	    DEFAULT => 1,
	    HELP => 'APT update.  1 to enable running "apt-get update" at the start of each build, or 0 to disable.'
	},
	'APT_UPDATE_ARCHIVE_ONLY'		=> {
	    TYPE => 'BOOL',
	    VARNAME => 'apt_update_archive_only',
	    GROUP => 'Chroot options',
	    DEFAULT => 1,
	    HELP => 'Update local temporary APT archive directly (1, the default) or set to 0 to disable and do a full apt update (not recommended in case the mirror content has changed since the build started).'
	},
	'APT_UPGRADE'				=> {
	    TYPE => 'BOOL',
	    VARNAME => 'apt_upgrade',
	    GROUP => 'Chroot options',
	    DEFAULT => 0,
	    HELP => 'APT upgrade.  1 to enable running "apt-get upgrade" at the start of each build, or 0 to disable.'
	},
	'APT_DISTUPGRADE'			=> {
	    TYPE => 'BOOL',
	    VARNAME => 'apt_distupgrade',
	    GROUP => 'Chroot options',
	    DEFAULT => 1,
	    HELP => 'APT distupgrade.  1 to enable running "apt-get dist-upgrade" at the start of each build, or 0 to disable.'
	},
	'APT_ALLOW_UNAUTHENTICATED'		=> {
	    TYPE => 'BOOL',
	    VARNAME => 'apt_allow_unauthenticated',
	    GROUP => 'Chroot options',
	    DEFAULT => 0,
	    HELP => 'Force APT to accept unauthenticated packages.  By default, unauthenticated packages are not allowed.  This is to keep the build environment secure, using apt-secure(8).  By setting this to 1, APT::Get::AllowUnauthenticated is set to "true" when running apt-get. This is disabled by default: only enable it if you know what you are doing.'
	},
	'BATCH_MODE'				=> {
	    TYPE => 'BOOL',
	    GROUP => '__INTERNAL',
	    DEFAULT => 0,
	    HELP => 'Enable batch mode?'
	},
	'CORE_DEPENDS'				=> {
	    TYPE => 'ARRAY:STRING',
	    VARNAME => 'core_depends',
	    GROUP => 'Core options',
	    DEFAULT => ['build-essential', 'fakeroot'],
	    HELP => 'Packages which must be installed in the chroot for all builds.'
	},
	'MANUAL_DEPENDS'			=> {
	    TYPE => 'ARRAY:STRING',
	    GROUP => '__INTERNAL',
	    DEFAULT => [],
	    HELP => 'Additional per-build dependencies.  Do not set by hand.'
	},
	'MANUAL_CONFLICTS'			=> {
	    TYPE => 'ARRAY:STRING',
	    GROUP => '__INTERNAL',
	    DEFAULT => [],
	    HELP => 'Additional per-build dependencies.  Do not set by hand.'
	},
	'MANUAL_DEPENDS_ARCH'			=> {
	    TYPE => 'ARRAY:STRING',
	    GROUP => '__INTERNAL',
	    DEFAULT => [],
	    HELP => 'Additional per-build dependencies.  Do not set by hand.'
	},
	'MANUAL_CONFLICTS_ARCH'			=> {
	    TYPE => 'ARRAY:STRING',
	    GROUP => '__INTERNAL',
	    DEFAULT => [],
	    HELP => 'Additional per-build dependencies.  Do not set by hand.'
	},
	'MANUAL_DEPENDS_INDEP'			=> {
	    TYPE => 'ARRAY:STRING',
	    GROUP => '__INTERNAL',
	    DEFAULT => [],
	    HELP => 'Additional per-build dependencies.  Do not set by hand.'
	},
	'MANUAL_CONFLICTS_INDEP'		=> {
	    TYPE => 'ARRAY:STRING',
	    GROUP => '__INTERNAL',
	    DEFAULT => [],
	    HELP => 'Additional per-build dependencies.  Do not set by hand.'
	},
	'CROSSBUILD_CORE_DEPENDS'				=> {
	    TYPE => 'HASH:ARRAY:STRING',
	    VARNAME => 'crossbuild_core_depends',
	    GROUP => 'Multiarch support (transitional)',
<<<<<<< HEAD
	    DEFAULT => { armel => ['dpkg-cross', 'g++-arm-linux-gnueabi', 'libc6-dev-armel-cross', 'pkg-config-arm-linux-gnueabi'],
			 armhf => ['dpkg-cross', 'g++-arm-linux-gnueabihf', 'libc6-dev-armhf-cross', 'pkg-config-arm-linux-gnueabihf']
=======
	    DEFAULT => { arm64 => ['crossbuild-essential-arm64'],
			 armel => ['crossbuild-essential-armel'],
			 armhf => ['crossbuild-essential-armhf'],
			 ia64 => ['crossbuild-essential-ia64'],
			 mips => ['crossbuild-essential-mips'],
			 mipsel => ['crossbuild-essential-mipsel'],
			 powerpc => ['crossbuild-essential-powerpc'],
			 sparc => ['crossbuild-essential-sparc']
>>>>>>> d798c6eb
	    	       },
	    HELP => 'Per-architecture dependencies required for cross-building.'
	},	'BUILD_SOURCE'				=> {
	    TYPE => 'BOOL',
	    VARNAME => 'build_source',
	    GROUP => 'Build options',
	    DEFAULT => 0,
	    CHECK => $validate_append_version,
	    HELP => 'By default, do not build a source package (binary only build).  Set to 1 to force creation of a source package, but note that this is inappropriate for binary NMUs, where the option will always be disabled.'
	},
	'ARCHIVE'				=> {
	    TYPE => 'STRING',
	    VARNAME => 'archive',
	    GROUP => 'Core options',
	    DEFAULT => undef,
	    HELP => 'Archive being built.  Only set in build log.  This might be useful for derivative distributions.'
	},
	'BIN_NMU'				=> {
	    TYPE => 'STRING',
	    GROUP => '__INTERNAL',
	    DEFAULT => undef,
	    CHECK => $validate_append_version,
	    HELP => 'Binary NMU changelog entry.  Do not set by hand.'
	},
	'BIN_NMU_VERSION'			=> {
	    TYPE => 'STRING',
	    GROUP => '__INTERNAL',
	    DEFAULT => undef,
	    HELP => 'Binary NMU version number.  Do not set by hand.'
	},
	'APPEND_TO_VERSION'			=> {
	    TYPE => 'STRING',
	    VARNAME => 'append_to_version',
	    GROUP => 'Build options',
	    DEFAULT => undef,
	    CHECK => $validate_append_version,
	    HELP => 'Suffix to append to version number.  May be useful for derivative distributions.'
	},
	'GCC_SNAPSHOT'				=> {
	    TYPE => 'BOOL',
	    VARNAME => 'gcc_snapshot',
	    GROUP => 'Build options',
	    DEFAULT => 0,
	    HELP => 'Build using current GCC snapshot?'
	},
	'JOB_FILE'				=> {
	    TYPE => 'STRING',
	    VARNAME => 'job_file',
	    GROUP => 'Core options',
	    DEFAULT => 'build-progress',
	    HELP => 'Job status file (only used in batch mode)'
	},
	'BUILD_DEP_RESOLVER'			=> {
	    TYPE => 'STRING',
	    VARNAME => 'build_dep_resolver',
	    GROUP => 'Dependency resolution',
	    DEFAULT => 'apt',
	    CHECK => sub {
		my $conf = shift;
		my $entry = shift;
		my $key = $entry->{'NAME'};

		if ($conf->get($key) eq 'internal') {
		    warn "W: Build dependency resolver 'internal' has been removed; defaulting to 'apt'.  Please update your configuration.\n";
		    $conf->set('BUILD_DEP_RESOLVER', 'apt');
		}

		die '$key: Invalid build-dependency resolver \'' .
		    $conf->get($key) .
		    "'\nValid algorithms are 'apt', 'aptitude' and 'xapt'\n"
		    if !isin($conf->get($key),
			     qw(apt aptitude xapt));
	    },
	    HELP => 'Build dependency resolver.  The \'apt\' resolver is currently the default, and recommended for most users.  This resolver uses apt-get to resolve dependencies.  Alternative resolvers are \'apt\' and \'aptitude\', which use a built-in resolver module and aptitude to resolve build dependencies, respectively.  The aptitude resolver is similar to apt, but is useful in more complex situations, such as where multiple distributions are required, for example when building from experimental, where packages are needed from both unstable and experimental, but defaulting to unstable.'
	},
	'LINTIAN'				=> {
	    TYPE => 'STRING',
	    VARNAME => 'lintian',
	    GROUP => 'Build validation',
	    CHECK => sub {
		my $conf = shift;
		my $entry = shift;
		my $key = $entry->{'NAME'};

		# Only validate if needed.
		if ($conf->get('RUN_LINTIAN')) {
		    $validate_program->($conf, $entry);
		}
	    },
	    DEFAULT => 'lintian',
	    HELP => 'Path to lintian binary'
	},
	'RUN_LINTIAN'				=> {
	    TYPE => 'BOOL',
	    VARNAME => 'run_lintian',
	    GROUP => 'Build validation',
	    CHECK => sub {
		my $conf = shift;
		$conf->check('LINTIAN');
	    },
	    DEFAULT => 0,
	    HELP => 'Run lintian?'
	},
	'LINTIAN_OPTIONS'			=> {
	    TYPE => 'ARRAY:STRING',
	    VARNAME => 'lintian_opts',
	    GROUP => 'Build validation',
	    DEFAULT => [],
	    HELP => 'Options to pass to lintian.  Each option is a separate arrayref element.  For example, [\'-i\', \'-v\'] to add -i and -v.'
	},
	'PIUPARTS'				=> {
	    TYPE => 'STRING',
	    VARNAME => 'piuparts',
	    GROUP => 'Build validation',
	    CHECK => sub {
		my $conf = shift;
		my $entry = shift;
		my $key = $entry->{'NAME'};

		# Only validate if needed.
		if ($conf->get('RUN_PIUPARTS')) {
		    $validate_program->($conf, $entry);
		}
	    },
	    DEFAULT => 'piuparts',
	    HELP => 'Path to piuparts binary'
	},
	'RUN_PIUPARTS'				=> {
	    TYPE => 'BOOL',
	    VARNAME => 'run_piuparts',
	    GROUP => 'Build validation',
	    CHECK => sub {
		my $conf = shift;
		$conf->check('PIUPARTS');
	    },
	    DEFAULT => 0,
	    HELP => 'Run piuparts'
	},
	'PIUPARTS_OPTIONS'			=> {
	    TYPE => 'ARRAY:STRING',
	    VARNAME => 'piuparts_opts',
	    GROUP => 'Build validation',
	    DEFAULT => [],
	    HELP => 'Options to pass to piuparts.  Each option is a separate arrayref element.  For example, [\'-b\', \'<chroot_tarball>\'] to add -b and <chroot_tarball>.'
	},
	'PIUPARTS_ROOT_ARGS'			=> {
	    TYPE => 'ARRAY:STRING',
	    VARNAME => 'piuparts_root_args',
	    GROUP => 'Build validation',
	    DEFAULT => [],
	    HELP => 'Preceding arguments to launch piuparts as root. If no arguments are specified, piuparts will be launched via sudo.'
	},
	'EXTERNAL_COMMANDS'			=> {
	    TYPE => 'HASH:ARRAY:ARRAY:STRING',
	    VARNAME => 'external_commands',
	    GROUP => 'Chroot options',
	    DEFAULT => {
		"pre-build-commands" => [],
		"chroot-setup-commands" => [],
		"chroot-cleanup-commands" => [],
		"post-build-commands" => [],
	    },
	    HELP => 'External commands to run at various stages of a build. Commands are held in a hash of arrays of arrays data structure.',
	    EXAMPLE =>
'$external_commands = {
    "pre-build-commands" => [
        [\'foo\', \'arg1\', \'arg2\'],
        [\'bar\', \'arg1\', \'arg2\', \'arg3\'],
    ],
    "chroot-setup-commands" => [
        [\'foo\', \'arg1\', \'arg2\'],
        [\'bar\', \'arg1\', \'arg2\', \'arg3\'],
    ],
    "chroot-cleanup-commands" => [
        [\'foo\', \'arg1\', \'arg2\'],
        [\'bar\', \'arg1\', \'arg2\', \'arg3\'],
    ],
    "post-build-commands" => [
        [\'foo\', \'arg1\', \'arg2\'],
        [\'bar\', \'arg1\', \'arg2\', \'arg3\'],
    ],
};'
	},
	'LOG_EXTERNAL_COMMAND_OUTPUT'		=> {
	    TYPE => 'BOOL',
	    VARNAME => 'log_external_command_output',
	    GROUP => 'Chroot options',
	    DEFAULT => 1,
	    HELP => 'Log standard output of commands run by sbuild?'
	},
	'LOG_EXTERNAL_COMMAND_ERROR'		=> {
	    TYPE => 'BOOL',
	    VARNAME => 'log_external_command_error',
	    GROUP => 'Chroot options',
	    DEFAULT => 1,
	    HELP => 'Log standard error of commands run by sbuild?'
	},
	'RESOLVE_ALTERNATIVES'				=> {
	    TYPE => 'BOOL',
	    VARNAME => 'resolve_alternatives',
	    GROUP => 'Dependency resolution',
	    DEFAULT => undef,
	    GET => sub {
		my $conf = shift;
		my $entry = shift;

		my $retval = $conf->_get($entry->{'NAME'});

		if (!defined($retval)) {
		    $retval = 0;
		    $retval = 1
			if ($conf->get('BUILD_DEP_RESOLVER') eq 'aptitude');
		}

		return $retval;
	    },
	    EXAMPLE => '$resolve_alternatives = 0;',
	    HELP => 'Should the dependency resolver use alternatives in Build-Depends, Build-Depends-Arch and Build-Depends-Indep?  By default, using \'apt\' resolver, only the first alternative will be used; all other alternatives will be removed.  When using the \'aptitude\' resolver, it will default to using all alternatives.  Note that this does not include architecture-specific alternatives, which are reduced to the build architecture prior to alternatives removal.  This should be left disabled when building for unstable; it may be useful when building for experimental or backports.  Set to undef to use the default, 1 to enable, or 0 to disable.'
	},
	'SBUILD_BUILD_DEPENDS_SECRET_KEY'		=> {
	    TYPE => 'STRING',
	    VARNAME => 'sbuild_build_depends_secret_key',
	    GROUP => 'Dependency resolution',
	    DEFAULT => '/var/lib/sbuild/apt-keys/sbuild-key.sec',
	    HELP => 'GPG secret key for temporary local apt archive.'
	},
	'SBUILD_BUILD_DEPENDS_PUBLIC_KEY'		=> {
	    TYPE => 'STRING',
	    VARNAME => 'sbuild_build_depends_public_key',
	    GROUP => 'Dependency resolution',
	    DEFAULT => '/var/lib/sbuild/apt-keys/sbuild-key.pub',
	    HELP => 'GPG public key for temporary local apt archive.'
	},
    );

    $conf->set_allowed_keys(\%sbuild_keys);
}

sub read ($) {
    my $conf = shift;

    # Set here to allow user to override.
    if (-t STDIN && -t STDOUT) {
	$conf->_set_default('VERBOSE', 1);
    } else {
	$conf->_set_default('VERBOSE', 0);
    }

    my $HOME = $conf->get('HOME');

    my $files = ["$Sbuild::Sysconfig::paths{'SBUILD_CONF'}",
		 "$HOME/.sbuildrc"];

    # For compatibility only.  Non-scalars are deprecated.
    my $deprecated_init = <<END;
my \%mailto;
undef \%mailto;
my \@toolchain_regex;
undef \@toolchain_regex;
my \%individual_stalled_pkg_timeout;
undef \%individual_stalled_pkg_timeout;
END

    my $deprecated_setup = <<END;
# Non-scalar values, for backward compatibility.
if (\%mailto) {
    warn 'W: \%mailto is deprecated; please use the hash reference \$mailto{}\n';
    \$conf->set('MAILTO_HASH', \\\%mailto);
}
if (\@toolchain_regex) {
    warn 'W: \@toolchain_regex is deprecated; please use the array reference \$toolchain_regexp[]\n';
    \$conf->set('TOOLCHAIN_REGEX', \\\@toolchain_regex);
}
if (\%individual_stalled_pkg_timeout) {
    warn 'W: \%individual_stalled_pkg_timeout is deprecated; please use the hash reference \$individual_stalled_pkg_timeout{}\n';
    \$conf->set('INDIVIDUAL_STALLED_PKG_TIMEOUT',
		\\\%individual_stalled_pkg_timeout);
}
END

    my $custom_setup = <<END;
push(\@{\${\$conf->get('EXTERNAL_COMMANDS')}{"chroot-setup-commands"}},
\$chroot_setup_script) if (\$chroot_setup_script);
END


    $conf->read($files, $deprecated_init, $deprecated_setup,
		$custom_setup);
}

1;<|MERGE_RESOLUTION|>--- conflicted
+++ resolved
@@ -803,10 +803,6 @@
 	    TYPE => 'HASH:ARRAY:STRING',
 	    VARNAME => 'crossbuild_core_depends',
 	    GROUP => 'Multiarch support (transitional)',
-<<<<<<< HEAD
-	    DEFAULT => { armel => ['dpkg-cross', 'g++-arm-linux-gnueabi', 'libc6-dev-armel-cross', 'pkg-config-arm-linux-gnueabi'],
-			 armhf => ['dpkg-cross', 'g++-arm-linux-gnueabihf', 'libc6-dev-armhf-cross', 'pkg-config-arm-linux-gnueabihf']
-=======
 	    DEFAULT => { arm64 => ['crossbuild-essential-arm64'],
 			 armel => ['crossbuild-essential-armel'],
 			 armhf => ['crossbuild-essential-armhf'],
@@ -815,7 +811,6 @@
 			 mipsel => ['crossbuild-essential-mipsel'],
 			 powerpc => ['crossbuild-essential-powerpc'],
 			 sparc => ['crossbuild-essential-sparc']
->>>>>>> d798c6eb
 	    	       },
 	    HELP => 'Per-architecture dependencies required for cross-building.'
 	},	'BUILD_SOURCE'				=> {
