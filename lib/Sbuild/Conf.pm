#
# Conf.pm: configuration library for sbuild
# Copyright © 2005      Ryan Murray <rmurray@debian.org>
# Copyright © 2006-2009 Roger Leigh <rleigh@debian.org>
#
# This program is free software: you can redistribute it and/or modify
# it under the terms of the GNU General Public License as published by
# the Free Software Foundation, either version 2 of the License, or
# (at your option) any later version.
#
# This program is distributed in the hope that it will be useful, but
# WITHOUT ANY WARRANTY; without even the implied warranty of
# MERCHANTABILITY or FITNESS FOR A PARTICULAR PURPOSE.  See the GNU
# General Public License for more details.
#
# You should have received a copy of the GNU General Public License
# along with this program.  If not, see
# <http://www.gnu.org/licenses/>.
#
#######################################################################

package Sbuild::Conf;

use strict;
use warnings;

use Cwd qw(cwd);
use POSIX qw(getgroups getgid);
use Sbuild qw(isin);
use Sbuild::ConfBase;
use Sbuild::Sysconfig;
use Sbuild::Log;
use Sbuild::DB::ClientConf qw();

BEGIN {
    use Exporter ();
    our (@ISA, @EXPORT);

    @ISA = qw(Exporter Sbuild::ConfBase);

    @EXPORT = qw();
}

sub init_allowed_keys {
    my $self = shift;

    $self->SUPER::init_allowed_keys();

    my $validate_program = sub {
	my $self = shift;
	my $entry = shift;
	my $key = $entry->{'NAME'};
	my $program = $self->get($key);

	die "$key binary is not defined"
	    if !defined($program) || !$program;

	die "$key binary '$program' does not exist or is not executable"
	    if !-x $program;
    };

    my $validate_directory = sub {
	my $self = shift;
	my $entry = shift;
	my $key = $entry->{'NAME'};
	my $directory = $self->get($key);

	die "$key directory is not defined"
	    if !defined($directory) || !$directory;

	die "$key directory '$directory' does not exist"
	    if !-d $directory;
    };

    my $validate_append_version = sub {
	my $self = shift;
	my $entry = shift;

	if (defined($self->get('APPEND_TO_VERSION')) &&
	    $self->get('APPEND_TO_VERSION') &&
	    $self->get('BUILD_SOURCE') != 0) {
	    # See <http://bugs.debian.org/475777> for details
	    die "The --append-to-version option is incompatible with a source upload\n";
	}
    };

    our $HOME = $self->get('HOME');

    my %sbuild_keys = (
	'CHROOT'				=> {
	    DEFAULT => undef
	},
	'BUILD_ARCH_ALL'			=> {
	    DEFAULT => 0
	},
	'NOLOG'					=> {
	    DEFAULT => 0
	},
	'SUDO'					=> {
	    CHECK => sub {
		my $self = shift;
		my $entry = shift;
		my $key = $entry->{'NAME'};

		# Only validate if needed.
		if ($self->get('CHROOT_MODE') eq 'split' ||
		    ($self->get('CHROOT_MODE') eq 'schroot' &&
		     $self->get('CHROOT_SPLIT'))) {
		    $validate_program->($self, $entry);

		    local (%ENV) = %ENV; # make local environment
		    $ENV{'DEBIAN_FRONTEND'} = "noninteractive";
		    $ENV{'APT_CONFIG'} = "test_apt_config";
		    $ENV{'SHELL'} = $Sbuild::Sysconfig::programs{'SHELL'};

		    my $sudo = $self->get('SUDO');
		    chomp( my $test_df = `$sudo sh -c 'echo \$DEBIAN_FRONTEND'` );
		    chomp( my $test_ac = `$sudo sh -c 'echo \$APT_CONFIG'` );
		    chomp( my $test_sh = `$sudo sh -c 'echo \$SHELL'` );

		    if ($test_df ne "noninteractive" ||
			$test_ac ne "test_apt_config" ||
			$test_sh ne $Sbuild::Sysconfig::programs{'SHELL'}) {
			print STDERR "$sudo is stripping APT_CONFIG, DEBIAN_FRONTEND and/or SHELL from the environment\n";
			print STDERR "'Defaults:" . $self->get('USERNAME') . " env_keep+=\"APT_CONFIG DEBIAN_FRONTEND SHELL\"' is not set in /etc/sudoers\n";
			die "$sudo is incorrectly configured"
		    }
		}
	    },
	    DEFAULT => $Sbuild::Sysconfig::programs{'SUDO'}
	},
	'SU'					=> {
	    CHECK => $validate_program,
	    DEFAULT => $Sbuild::Sysconfig::programs{'SU'}
	},
	'SCHROOT'				=> {
	    CHECK => sub {
		my $self = shift;
		my $entry = shift;
		my $key = $entry->{'NAME'};

		# Only validate if needed.
		if ($self->get('CHROOT_MODE') eq 'schroot') {
		    $validate_program->($self, $entry);
		}
	    },
	    DEFAULT => $Sbuild::Sysconfig::programs{'SCHROOT'}
	},
	'SCHROOT_OPTIONS'			=> {
	    DEFAULT => ['-q']
	},
	'FAKEROOT'				=> {
	    DEFAULT => $Sbuild::Sysconfig::programs{'FAKEROOT'}
	},
	'APT_GET'				=> {
	    CHECK => $validate_program,
	    DEFAULT => $Sbuild::Sysconfig::programs{'APT_GET'}
	},
	'APT_CACHE'				=> {
	    CHECK => $validate_program,
	    DEFAULT => $Sbuild::Sysconfig::programs{'APT_CACHE'}
	},
	'DPKG_BUILDPACKAGE_USER_OPTIONS'	=> {
	    DEFAULT => []
	},
	'DPKG_SOURCE'				=> {
	    CHECK => $validate_program,
	    DEFAULT => $Sbuild::Sysconfig::programs{'DPKG_SOURCE'}
	},
	'DCMD'					=> {
	    CHECK => $validate_program,
	    DEFAULT => $Sbuild::Sysconfig::programs{'DCMD'}
	},
	'MD5SUM'				=> {
	    CHECK => $validate_program,
	    DEFAULT => $Sbuild::Sysconfig::programs{'MD5SUM'}
	},
	'AVG_TIME_DB'				=> {
	    DEFAULT => "$Sbuild::Sysconfig::paths{'SBUILD_LOCALSTATE_DIR'}/avg-build-times"
	},
	'AVG_SPACE_DB'				=> {
	    DEFAULT => "$Sbuild::Sysconfig::paths{'SBUILD_LOCALSTATE_DIR'}/avg-build-space"
	},
	'STATS_DIR'				=> {
	    DEFAULT => "$HOME/stats"
	},
	'PACKAGE_CHECKLIST'			=> {
	    DEFAULT => "$Sbuild::Sysconfig::paths{'SBUILD_LOCALSTATE_DIR'}/package-checklist"
	},
	'BUILD_ENV_CMND'			=> {
	    DEFAULT => ""
	},
	'PGP_OPTIONS'				=> {
	    DEFAULT => ['-us', '-uc']
	},
	'LOG_DIR'				=> {
	    CHECK => sub {
		my $self = shift;
		my $entry = shift;
		my $key = $entry->{'NAME'};
		my $directory = $self->get($key);

		my $log_dir_available = 1;
		if ($directory && ! -d $directory &&
		    !mkdir $directory) {
		    warn "Could not create '$directory': $!\n";
		    $log_dir_available = 0;
		}

		$self->set('LOG_DIR_AVAILABLE', $log_dir_available);
	    },
	    DEFAULT => "$HOME/logs"
	},
	'LOG_DIR_AVAILABLE'			=> {},
	'MAILTO'				=> {
	    CHECK => sub {
		my $self = shift;
		my $entry = shift;
		my $key = $entry->{'NAME'};

		die "mailto not set\n"
		    if !$self->get('MAILTO') &&
		    $self->get('SBUILD_MODE') eq "buildd";
	    },
	    DEFAULT => ""
	},
	'MAILTO_FORCED_BY_CLI'			=> {
<<<<<<< HEAD
	    DEFAULT => {}
=======
	    DEFAULT => 0
>>>>>>> d8d771e4
	},
	'MAILTO_HASH'				=> {
	    DEFAULT => {}
	},
	'MAILFROM'				=> {
	    DEFAULT => "Source Builder <sbuild>"
	},
	'PURGE_BUILD_DEPS'			=> {
	    CHECK => sub {
		my $self = shift;
		my $entry = shift;
		my $key = $entry->{'NAME'};

		die "Bad purge mode \'" .
		    $self->get('PURGE_BUILD_DEPS') . "\'"
		    if !isin($self->get('PURGE_BUILD_DEPS'),
			     qw(always successful never));
	    },
	    DEFAULT => 'always'
	},
	'PURGE_BUILD_DIRECTORY'			=> {
	    CHECK => sub {
		my $self = shift;
		my $entry = shift;
		my $key = $entry->{'NAME'};

		die "Bad purge mode \'" .
		    $self->get('PURGE_BUILD_DIRECTORY') . "\'"
		    if !isin($self->get('PURGE_BUILD_DIRECTORY'),
			     qw(always successful never));
	    },
	    DEFAULT => 'always'
	},
	'TOOLCHAIN_REGEX'			=> {
	    DEFAULT => ['binutils$',
			'dpkg-dev$',
			'gcc-[\d.]+$',
			'g\+\+-[\d.]+$',
			'libstdc\+\+',
			'libc[\d.]+-dev$',
			'linux-kernel-headers$',
			'linux-libc-dev$',
			'gnumach-dev$',
			'hurd-dev$',
			'kfreebsd-kernel-headers$'
		]
	},
	'STALLED_PKG_TIMEOUT'			=> {
	    DEFAULT => 150 # minutes
	},
	'SRCDEP_LOCK_DIR'			=> {
	    # Note: inside chroot only
	    DEFAULT => "/var/lib/sbuild/srcdep-lock"
	},
	'SRCDEP_LOCK_WAIT'			=> {
	    DEFAULT => 1 # minutes
	},
	'MAX_LOCK_TRYS'				=> {
	    DEFAULT => 120
	},
	'LOCK_INTERVAL'				=> {
	    DEFAULT => 5
	},
	'CHROOT_MODE'				=> {
	    CHECK => sub {
		my $self = shift;
		my $entry = shift;
		my $key = $entry->{'NAME'};

		die "Bad chroot mode \'" . $self->get('CHROOT_MODE') . "\'"
		    if !isin($self->get('CHROOT_MODE'),
			     qw(schroot sudo));
	    },
	    DEFAULT => 'schroot'
	},
	'CHROOT_SPLIT'				=> {
	    DEFAULT => 0
	},
	'APT_POLICY'				=> {
	    DEFAULT => 1
	},
	'CHECK_SPACE'				=> {
	    DEFAULT => 1
	},
	'CHECK_WATCHES'				=> {
	    DEFAULT => 1
	},
	'IGNORE_WATCHES_NO_BUILD_DEPS'		=> {
	    DEFAULT => []
	},
	'WATCHES'				=> {
	    DEFAULT => {}
	},
	'BUILD_DIR'				=> {
	    DEFAULT => cwd(),
	    CHECK => $validate_directory
	},
	'SBUILD_MODE'				=> {
	    DEFAULT => 'user'
	},
	'CHROOT_SETUP_SCRIPT'				=> {
	    DEFAULT => undef
	},
	'FORCE_ORIG_SOURCE'			=> {
	    DEFAULT => 0
	},
	'INDIVIDUAL_STALLED_PKG_TIMEOUT'	=> {
	    DEFAULT => {}
	},
	'PATH'					=> {
	    DEFAULT => "/usr/local/sbin:/usr/local/bin:/usr/sbin:/usr/bin:/sbin:/bin:/usr/X11R6/bin:/usr/games"
	},
	'LD_LIBRARY_PATH'			=> {
	    DEFAULT => undef
	},
	'MAINTAINER_NAME'			=> {
	    DEFAULT => undef
	},
	'UPLOADER_NAME'				=> {
	    DEFAULT => undef
	},
	'KEY_ID'				=> {
	    DEFAULT => undef
	},
	'SIGNING_OPTIONS'			=> {
	    DEFAULT => ""
	},
	'APT_CLEAN'				=> {
	    DEFAULT => 0
	},
	'APT_UPDATE'				=> {
	    DEFAULT => 0
	},
	'APT_UPGRADE'				=> {
	    DEFAULT => 0
	},
	'APT_DISTUPGRADE'			=> {
	    DEFAULT => 0
	},
	'APT_ALLOW_UNAUTHENTICATED'		=> {
	    DEFAULT => 0
	},
	'ALTERNATIVES'				=> {
	    DEFAULT => {
		'info-browser'		=> 'info',
		'httpd'			=> 'apache',
		'postscript-viewer'	=> 'ghostview',
		'postscript-preview'	=> 'psutils',
		'www-browser'		=> 'lynx',
		'awk'			=> 'gawk',
		'c-shell'		=> 'tcsh',
		'wordlist'		=> 'wenglish',
		'tclsh'			=> 'tcl8.4',
		'wish'			=> 'tk8.4',
		'c-compiler'		=> 'gcc',
		'fortran77-compiler'	=> 'g77',
		'java-compiler'		=> 'jikes',
		'libc-dev'		=> 'libc6-dev',
		'libgl-dev'		=> 'xlibmesa-gl-dev',
		'libglu-dev'		=> 'xlibmesa-glu-dev',
		'libncurses-dev'	=> 'libncurses5-dev',
		'libz-dev'		=> 'zlib1g-dev',
		'libg++-dev'		=> 'libstdc++6-4.0-dev',
		'emacsen'		=> 'emacs21',
		'mail-transport-agent'	=> 'ssmtp',
		'mail-reader'		=> 'mailx',
		'news-transport-system'	=> 'inn',
		'news-reader'		=> 'nn',
		'xserver'		=> 'xvfb',
		'mysql-dev'		=> 'libmysqlclient-dev',
		'giflib-dev'		=> 'libungif4-dev',
		'freetype2-dev'		=> 'libttf-dev'
	    }
	},
	'CHECK_DEPENDS_ALGORITHM'		=> {
	    CHECK => sub {
		my $self = shift;
		my $entry = shift;
		my $key = $entry->{'NAME'};

		die '$key: Invalid build-dependency checking algorithm \'' .
		    $self->get($key) .
		    "'\nValid algorthms are 'first-only' and 'alternatives'\n"
		    if !isin($self->get($key),
			     qw(first-only alternatives));
	    },
	    DEFAULT => 'first-only'
	},
	'AUTO_GIVEBACK'				=> {
	    DEFAULT => 0
	},
	'BATCH_MODE'				=> {
	    DEFAULT => 0
	},
	'MANUAL_DEPENDS'			=> {
	    DEFAULT => []
	},
	'MANUAL_CONFLICTS'			=> {
	    DEFAULT => []
	},
	'MANUAL_DEPENDS_INDEP'			=> {
	    DEFAULT => []
	},
	'MANUAL_CONFLICTS_INDEP'		=> {
	    DEFAULT => []
	},
	'BUILD_SOURCE'				=> {
	    DEFAULT => 0,
	    CHECK => $validate_append_version,
	},
	'ARCHIVE'				=> {
	    DEFAULT => undef
	},
	'BIN_NMU'				=> {
	    DEFAULT => undef
	},
	'BIN_NMU_VERSION'			=> {
	    DEFAULT => undef
	},
	'APPEND_TO_VERSION'			=> {
	    DEFAULT => undef,
	    CHECK => $validate_append_version,
	},
	'GCC_SNAPSHOT'				=> {
	    DEFAULT => 0
	},
	'JOB_FILE'				=> {
	    DEFAULT => 'build-progress'
	},
	'BUILD_DEP_RESOLVER'			=> {
	    DEFAULT => 'internal',
	    CHECK => sub {
		my $self = shift;
		my $entry = shift;
		my $key = $entry->{'NAME'};

		die '$key: Invalid build-dependency resolver \'' .
		    $self->get($key) .
		    "'\nValid algorthms are 'internal' and 'aptitude'\n"
		    if !isin($self->get($key),
			     qw(internal aptitude));
	    },
	},
    );

    $self->set_allowed_keys(\%sbuild_keys);
    Sbuild::DB::ClientConf::add_keys($self);
}

sub read_config {
    my $self = shift;

    # Set here to allow user to override.
    if (-t STDIN && -t STDOUT && $self->get('VERBOSE') == 0) {
	$self->set('VERBOSE', 1);
    }

    my $HOME = $self->get('HOME');

    # Variables are undefined, so config will default to DEFAULT if unset.
    my $mailprog = undef;
    my $dpkg = undef;
    my $sudo = undef;
    my $su = undef;
    my $schroot = undef;
    my $schroot_options = undef;
    my $fakeroot = undef;
    my $apt_get = undef;
    my $apt_cache = undef;
    my $dpkg_source = undef;
    my $dcmd = undef;
    my $md5sum = undef;
    my $avg_time_db = undef;
    my $avg_space_db = undef;
    my $stats_dir = undef;
    my $package_checklist = undef;
    my $build_env_cmnd = undef;
    my $pgp_options = undef;
    my $log_dir = undef;
    my $mailto = undef;
    my %mailto;
    undef %mailto;
    my $mailfrom = undef;
    my $purge_build_deps = undef;
    my $purge_build_directory = undef;
    my @toolchain_regex;
    undef @toolchain_regex;
    my $stalled_pkg_timeout = undef;
    my $srcdep_lock_dir = undef;
    my $srcdep_lock_wait = undef;
    my $max_lock_trys = undef;
    my $lock_interval = undef;
    my $apt_policy = undef;
    my $check_space = undef;
    my $check_watches = undef;
    my @ignore_watches_no_build_deps;
    undef @ignore_watches_no_build_deps;
    my %watches;
    undef %watches;
    my $chroot_mode = undef;
    my $chroot_split = undef;
    my $sbuild_mode = undef;
    my $debug = undef;
    my $force_orig_source = undef;
    my $chroot_setup_script = undef;
    my %individual_stalled_pkg_timeout;
    undef %individual_stalled_pkg_timeout;
    my $path = undef;
    my $ld_library_path = undef;
    my $maintainer_name = undef;
    my $uploader_name = undef;
    my $key_id = undef;
    my $apt_clean = undef;
    my $apt_update = undef;
    my $apt_upgrade = undef;
    my $apt_distupgrade = undef;
    my $apt_allow_unauthenticated = undef;
    my %alternatives;
    undef %alternatives;
    my $check_depends_algorithm = undef;
    my $distribution = undef;
    my $archive = undef;
    my $chroot = undef;
    my $build_arch_all = undef;
    my $arch = undef;
    my $job_file = undef;
    my $build_dir = undef;
    my $build_dep_resolver = undef;

    foreach ($Sbuild::Sysconfig::paths{'SBUILD_CONF'}, "$HOME/.sbuildrc") {
	if (-r $_) {
	    my $e = eval `cat "$_"`;
	    if (!defined($e)) {
		print STDERR "E: $_: Errors found in configuration file:\n$@";
		exit(1);
	    }
	}
    }

    $self->set('ARCH', $arch);
    $self->set('DISTRIBUTION', $distribution);
    $self->set('DEBUG', $debug);
    $self->set('DPKG', $dpkg);
    $self->set('MAILPROG', $mailprog);
    $self->set('ARCHIVE', $archive);
    $self->set('CHROOT', $chroot);
    $self->set('BUILD_ARCH_ALL', $build_arch_all);
    $self->set('SUDO',  $sudo);
    $self->set('SU', $su);
    $self->set('SCHROOT', $schroot);
    $self->set('SCHROOT_OPTIONS', $schroot_options);
    $self->set('FAKEROOT', $fakeroot);
    $self->set('APT_GET', $apt_get);
    $self->set('APT_CACHE', $apt_cache);
    $self->set('DPKG_SOURCE', $dpkg_source);
    $self->set('DCMD', $dcmd);
    $self->set('MD5SUM', $md5sum);
    $self->set('AVG_TIME_DB', $avg_time_db);
    $self->set('AVG_SPACE_DB', $avg_space_db);
    $self->set('STATS_DIR', $stats_dir);
    $self->set('PACKAGE_CHECKLIST', $package_checklist);
    $self->set('BUILD_ENV_CMND', $build_env_cmnd);
    $self->set('PGP_OPTIONS', $pgp_options);
    $self->set('LOG_DIR', $log_dir);
    $self->set('MAILTO', $mailto);
    $self->set('MAILTO_HASH', \%mailto)
	if (%mailto);
    $self->set('MAILFROM', $mailfrom);
    $self->set('PURGE_BUILD_DEPS', $purge_build_deps);
    $self->set('PURGE_BUILD_DIRECTORY', $purge_build_directory);
    $self->set('TOOLCHAIN_REGEX', \@toolchain_regex)
	if (@toolchain_regex);
    $self->set('STALLED_PKG_TIMEOUT', $stalled_pkg_timeout);
    $self->set('SRCDEP_LOCK_DIR', $srcdep_lock_dir);
    $self->set('SRCDEP_LOCK_WAIT', $srcdep_lock_wait);
    $self->set('MAX_LOCK_TRYS', $max_lock_trys);
    $self->set('LOCK_INTERVAL', $lock_interval);
    $self->set('APT_POLICY', $apt_policy);
    $self->set('CHECK_WATCHES', $check_watches);
    $self->set('CHECK_SPACE', $check_space);
    $self->set('IGNORE_WATCHES_NO_BUILD_DEPS',
	       \@ignore_watches_no_build_deps)
	if (@ignore_watches_no_build_deps);
    $self->set('WATCHES', \%watches)
	if (%watches);
    $self->set('CHROOT_MODE', $chroot_mode);
    $self->set('CHROOT_SPLIT', $chroot_split);
    $self->set('SBUILD_MODE', $sbuild_mode);
    $self->set('FORCE_ORIG_SOURCE', $force_orig_source);
    $self->set('CHROOT_SETUP_SCRIPT', $chroot_setup_script);
    $self->set('INDIVIDUAL_STALLED_PKG_TIMEOUT',
	       \%individual_stalled_pkg_timeout)
	if (%individual_stalled_pkg_timeout);
    $self->set('PATH', $path);
    $self->set('LD_LIBRARY_PATH', $ld_library_path);
    $self->set('MAINTAINER_NAME', $maintainer_name);
    $self->set('UPLOADER_NAME', $uploader_name);
    $self->set('KEY_ID', $key_id);
    $self->set('APT_CLEAN', $apt_clean);
    $self->set('APT_UPDATE', $apt_update);
    $self->set('APT_UPGRADE', $apt_upgrade);
    $self->set('APT_DISTUPGRADE', $apt_distupgrade);
    $self->set('APT_ALLOW_UNAUTHENTICATED', $apt_allow_unauthenticated);
    $self->set('ALTERNATIVES', \%alternatives)
	if (%alternatives);
    $self->set('CHECK_DEPENDS_ALGORITHM', $check_depends_algorithm);
    $self->set('JOB_FILE', $job_file);

    $self->set('MAILTO',
	       $self->get('MAILTO_HASH')->{$self->get('DISTRIBUTION')})
	if defined($self->get('DISTRIBUTION')) &&
	   $self->get('DISTRIBUTION') &&
	   $self->get('MAILTO_HASH')->{$self->get('DISTRIBUTION')};

    $self->set('SIGNING_OPTIONS',
	       "-m".$self->get('MAINTAINER_NAME')."")
	if defined $self->get('MAINTAINER_NAME');
    $self->set('SIGNING_OPTIONS',
	       "-e".$self->get('UPLOADER_NAME')."")
	if defined $self->get('UPLOADER_NAME');
    $self->set('SIGNING_OPTIONS',
	       "-k".$self->get('KEY_ID')."")
	if defined $self->get('KEY_ID');
    $self->set('MAINTAINER_NAME', $self->get('UPLOADER_NAME')) if defined $self->get('UPLOADER_NAME');
    $self->set('MAINTAINER_NAME', $self->get('KEY_ID')) if defined $self->get('KEY_ID');
    $self->set('BUILD_DIR', $build_dir);
    $self->set('BUILD_DEP_RESOLVER', $build_dep_resolver);

    if (!defined($self->get('MAINTAINER_NAME')) &&
	$self->get('BIN_NMU')) {
	die "A maintainer name, uploader name or key ID must be specified in .sbuildrc,\nor use -m, -e or -k, when performing a binNMU\n";
    }

}

sub check_group_membership ($) {
    my $self = shift;

    # Skip for root
    return if ($< == 0);

    my $user = getpwuid($<);
    my ($name,$passwd,$gid,$members) = getgrnam("sbuild");

    if (!$gid) {
	die "Group sbuild does not exist";
    }

    my $in_group = 0;
    foreach (split(' ', $members)) {
	$in_group = 1 if $_ eq $self->get('USERNAME');
    }

    if (!$in_group) {
	print STDERR "User $user is not a member of group $name in the system group database\n";
	print STDERR "See \"User Setup\" in sbuild-setup(7)\n";
	exit(1);
    }

    $in_group = 0;
    my @groups = getgroups();
    push @groups, getgid();
    foreach (@groups) {
	($name, $passwd, $gid, $members) = getgrgid($_);
	$in_group = 1 if defined($name) && $name eq 'sbuild';
    }

    if (!$in_group) {
	print STDERR "User $user is not currently a member of group sbuild, but is in the system group database\n";
	print STDERR "You need to log in again to gain sbuild group priveleges\n";
	exit(1);
    }

    return;
}

1;<|MERGE_RESOLUTION|>--- conflicted
+++ resolved
@@ -225,11 +225,7 @@
 	    DEFAULT => ""
 	},
 	'MAILTO_FORCED_BY_CLI'			=> {
-<<<<<<< HEAD
-	    DEFAULT => {}
-=======
-	    DEFAULT => 0
->>>>>>> d8d771e4
+	    DEFAULT => 0
 	},
 	'MAILTO_HASH'				=> {
 	    DEFAULT => {}
