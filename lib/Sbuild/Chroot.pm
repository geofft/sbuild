--- conflicted
+++ resolved
@@ -222,7 +222,6 @@
 	    $in = $options->{STREAMIN} if defined($options->{STREAMIN});
 	open(STDIN, '<&', $devnull)
 	    or warn "Can't redirect stdin\n";
-<<<<<<< HEAD
 	} else { # redirect stdout
 	    my $out = $self->get('Log Stream');
 	    $out = $options->{STREAMOUT} if defined($options->{STREAMOUT});
@@ -234,12 +233,10 @@
 	$err = $options->{STREAMERR} if defined($options->{STREAMERR});
 	open(STDERR, '>&', $err)
 	    or warn "Can't redirect stderr\n";
-=======
-	if ($log) {
-	    open(STDERR, '>&', $log)
+	if ($err) {
+	    open(STDERR, '>&', $err)
 		or warn "Can't redirect stderr\n";
 	}
->>>>>>> 35883e64
 
 	$self->exec_command($options);
     }
