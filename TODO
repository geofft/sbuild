--- conflicted
+++ resolved
@@ -28,9 +28,7 @@
 
 Chroot.pm: Move chroot naming out of begin_session.
 
-<<<<<<< HEAD
 LOG and PLOG should not be in the main namespace; import directly into
 namespace needed.
-=======
-Are 'Build Start Time' and 'Pkg Start Time' different?
->>>>>>> cb27716b
+
+Are 'Build Start Time' and 'Pkg Start Time' different?